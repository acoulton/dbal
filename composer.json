--- conflicted
+++ resolved
@@ -31,13 +31,8 @@
         {"name": "Jonathan Wage", "email": "jonwage@gmail.com"}
     ],
     "require": {
-<<<<<<< HEAD
         "php": "^7.3 || ^8.0",
         "composer/package-versions-deprecated": "^1.8",
-=======
-        "php": "^7.3",
-        "ext-pdo": "*",
->>>>>>> 3c199249
         "doctrine/cache": "^1.0",
         "doctrine/event-manager": "^1.0"
     },
@@ -45,14 +40,9 @@
         "doctrine/coding-standard": "^8.0",
         "jetbrains/phpstorm-stubs": "^2019.1",
         "nikic/php-parser": "^4.4",
-<<<<<<< HEAD
         "phpstan/phpstan": "^0.12.18",
         "phpstan/phpstan-strict-rules": "^0.12.2",
-        "phpunit/phpunit": "^9.1.1",
-=======
-        "phpstan/phpstan": "^0.12",
         "phpunit/phpunit": "^9.2",
->>>>>>> 3c199249
         "psalm/plugin-phpunit": "^0.10.0",
         "symfony/console": "^2.0.5|^3.0|^4.0|^5.0",
         "vimeo/psalm": "^3.11.4"
@@ -64,12 +54,8 @@
     "config": {
         "platform": {
             "php": "7.3.0"
-<<<<<<< HEAD
         },
         "sort-packages": true
-=======
-        }
->>>>>>> 3c199249
     },
     "autoload": {
         "psr-4": { "Doctrine\\DBAL\\": "src" }
