--- conflicted
+++ resolved
@@ -37,17 +37,11 @@
         "doctrine/event-manager": "^1.0"
     },
     "require-dev": {
-<<<<<<< HEAD
-        "doctrine/coding-standard": "^8.1",
-        "jetbrains/phpstorm-stubs": "^2019.1",
-        "phpstan/phpstan": "^0.12.55",
-        "phpstan/phpstan-phpunit": "^0.12",
-=======
         "doctrine/coding-standard": "8.2.0",
         "jetbrains/phpstorm-stubs": "2019.3",
         "phpstan/phpstan": "0.12.57",
->>>>>>> f77e7313
-        "phpstan/phpstan-strict-rules": "^0.12.2",
+        "phpstan/phpstan-phpunit": "0.12.8",
+        "phpstan/phpstan-strict-rules": "0.12.2",
         "phpunit/phpunit": "9.5.0",
         "psalm/plugin-phpunit": "0.13.0",
         "symfony/console": "^2.0.5|^3.0|^4.0|^5.0",
