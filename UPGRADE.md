<<<<<<< HEAD
# Upgrade to 3.0

## BC BREAK `Doctrine\DBAL\Abstraction\Result` removed

The `Doctrine\DBAL\Abstraction\Result` interface is removed. Use the `Doctrine\DBAL\Result` class instead.

## BC BREAK: `Doctrine\DBAL\Types\Type::getDefaultLength()` removed

The `Doctrine\DBAL\Types\Type::getDefaultLength()` method has been removed as it served no purpose.

## BC BREAK: `Doctrine\DBAL\DBALException` class renamed

The `Doctrine\DBAL\DBALException` class has been renamed to `Doctrine\DBAL\Exception`. 

## BC BREAK: Doctrine\DBAL\Schema\Table constructor new parameter

Deprecated parameter `$idGeneratorType` removed and added a new parameter `$uniqueConstraints`.
Constructor changed from:

`__construct($name, array $columns = [], array $indexes = [], array $fkConstraints = [], $idGeneratorType = 0, array $options = [])`

To the new constructor:

`__construct($name, array $columns = [], array $indexes = [], array $uniqueConstraints = [], array $fkConstraints = [], array $options = [])`

## BC BREAK: change in the behavior of `SchemaManager::dropDatabase()`

When dropping a database, the DBAL no longer attempts to kill the client sessions that use the database.
It's the responsibility of the operator to make sure that the database is not being used.  

## BC BREAK: removed `Synchronizer` package

The `Doctrine\DBAL\Schema\Synchronizer\SchemaSynchronizer` interface and all its implementations have been removed.

## BC BREAK: removed wrapper `Connection` methods

The following methods of the `Connection` class have been removed:

1. `query()`.
2. `exec()`.
3. `executeUpdate()`.

## BC BREAK: Changes in the wrapper-level API ancestry

The wrapper-level `Connection` and `Statement` classes no longer implement the corresponding driver-level interfaces.

## BC BREAK: Removed DBALException factory methods

The following factory methods of the DBALException class have been removed:

1. `DBALException::invalidPlatformSpecified()`.
2. `DBALException::invalidPdoInstance()`.

## BC BREAK: PDO-based driver classes are moved under the PDO namespace

The following classes have been renamed:

- `PDOMySql\Driver` → `PDO\MySQL\Driver`
- `PDOOracle\Driver` → `PDO\OCI\Driver`
- `PDOPgSql\Driver` → `PDO\PgSQL\Driver`
- `PDOSqlite\Driver` → `PDO\SQLite\Driver`
- `PDOSqlsrv\Driver` → `PDO\SQLSrv\Driver`
- `PDOSqlsrv\Connection` → `PDO\SQLSrv\Connection`
- `PDOSqlsrv\Statement` → `PDO\SQLSrv\Statement`

## BC BREAK: Changes schema manager instantiation.

1. The `$platform` argument of all schema manager constructors is no longer optional.
2. A new `$platform` argument has been added to the `Driver::getSchemaManager()` method.

## BC BREAK: Changes in driver classes

1. All implementations of the `Driver` interface have been made final.
2. The `PDO\Connection` and `PDO\Statement` classes have been made final.
3. The `PDOSqlsrv\Connection` and `PDOSqlsrv\Statement` classes have been made final and no longer extend the corresponding PDO classes.
4. The `SQLSrv\LastInsertId` class has been made final.

## BC BREAK: Changes in wrapper-level exceptions

1. `DBALException::invalidTableName()` has been replaced with the `InvalidTableName` class.

## BC BREAK: Changes in driver-level exception handling

1. The `convertException()` method has been removed from the `Driver` interface. The logic of exception conversion has been moved to the `ExceptionConverter` interface. The drivers now must implement the `getExceptionConverter()` method.
2. The `driverException()` and `driverExceptionDuringQuery()` factory methods have been removed from the `DBALException` class.
3. Non-driver exceptions (e.g. exceptions of type `Error`) are no longer wrapped in a `DBALException`.

## BC BREAK: More driver-level methods are allowed to throw a Driver\Exception.

The following driver-level methods are allowed to throw a Driver\Exception:

- `Connection::prepare()`
- `Connection::lastInsertId()`
- `Connection::beginTransaction()`
- `Connection::commit()`
- `Connection::rollBack()`
- `ServerInfoAwareConnection::getServerVersion()`
- `Statement::bindParam()`
- `Statement::bindValue()`
- `Result::rowCount()`
- `Result::columnCount()`

The driver-level implementations of `Connection::query()` and `Connection::exec()` may no longer throw a `DBALException`.

## The `ExceptionConverterDriver` interface is removed

All drivers must implement the `convertException()` method which is now part of the `Driver` interface.

## The `PingableConnection` interface is removed

The functionality of pinging the server is no longer supported.

## BC BREAK: Deprecated driver-level classes and interfaces are removed.

- `AbstractDriverException`
- `DriverException`
- `PDOConnection`
- `PDOException`
- `PDOStatement`
- `IBMDB2\DB2Connection`
- `IBMDB2\DB2Driver`
- `IBMDB2\DB2Exception`
- `IBMDB2\DB2Statement`
- `Mysqli\MysqliConnection`
- `Mysqli\MysqliException`
- `Mysqli\MysqliStatement`
- `OCI8\OCI8Connection`
- `OCI8\OCI8Exception`
- `OCI8\OCI8Statement`
- `SQLSrv\SQLSrvConnection`
- `SQLSrv\SQLSrvException`
- `SQLSrv\SQLSrvStatement`

## BC BREAK: `ServerInfoAwareConnection::requiresQueryForServerVersion()` is removed.

The `ServerInfoAwareConnection::requiresQueryForServerVersion()` method has been removed as an implementation detail which is the same for all supported drivers.

## BC BREAK Changes in driver exceptions

1. The `Doctrine\DBAL\Driver\DriverException::getErrorCode()` method is removed. In order to obtain the driver error code, please use `::getCode()` or `::getSQLState()`.
2. The value returned by `Doctrine\DBAL\Driver\PDOException::getSQLState()` no longer falls back to the driver error code.

## BC BREAK: Changes in `OracleSchemaManager::createDatabase()`

The `$database` argument is no longer nullable or optional.

## BC BREAK: `Doctrine\DBAL\Types\Type::__toString()` removed

Relying on string representation was discouraged and has been removed.

## BC BREAK: Changes in the `Doctrine\DBAL\Schema` API

- Removed unused method `Doctrine\DBAL\Schema\AbstractSchemaManager::_getPortableFunctionsList()`
- Removed unused method `Doctrine\DBAL\Schema\AbstractSchemaManager::_getPortableFunctionDefinition()`
- Removed unused method `Doctrine\DBAL\Schema\OracleSchemaManager::_getPortableFunctionDefinition()`
- Removed unused method `Doctrine\DBAL\Schema\SqliteSchemaManager::_getPortableTableIndexDefinition()`

## BC BREAK: Removed support for DB-generated UUIDs

The support for DB-generated UUIDs was removed as non-portable.
Please generate UUIDs on the application side (e.g. using [ramsey/uuid](https://packagist.org/packages/ramsey/uuid)).

## BC BREAK: Changes in the `Doctrine\DBAL\Connection` API

- The following methods have been removed as leaking internal implementation details: `::getHost()`, `::getPort()`, `::getUsername()`, `::getPassword()`.

## BC BREAK: Changes in the `Doctrine\DBAL\Event` API

- `ConnectionEventArgs::getDriver()`, `::getDatabasePlatform()` and `::getSchemaManager()` methods have been removed. The connection information can be obtained from the connection which is available via `::getConnection()`.
- `SchemaColumnDefinitionEventArgs::getDatabasePlatform()` and `SchemaIndexDefinitionEventArgs::getDatabasePlatform()` have been removed for the same reason as above.

## BC BREAK: Changes in obtaining the currently selected database name

- The `Doctrine\DBAL\Driver::getDatabase()` method has been removed. Please use `Doctrine\DBAL\Connection::getDatabase()` instead.
- `Doctrine\DBAL\Connection::getDatabase()` will always return the name of the database currently connected to, regardless of the configuration parameters and will initialize a database connection if it's not yet established.
- A call to `Doctrine\DBAL\Connection::getDatabase()`, when connected to an SQLite database, will no longer return the database file path.

## BC BREAK: `Doctrine\DBAL\Driver::getName()` removed

The `Doctrine\DBAL\Driver::getName()` has been removed.

## BC BREAK Removed previously deprecated features

 * Removed `json_array` type and all associated hacks.
 * Removed `Connection::TRANSACTION_*` constants.
 * Removed `AbstractPlatform::DATE_INTERVAL_UNIT_*` and `AbstractPlatform::TRIM_*` constants.
 * Removed `AbstractPlatform::getSQLResultCasing()`, `::prefersSequences()` and `::supportsForeignKeyOnUpdate()` methods.
 * Removed `PostgreSqlPlatform::getDisallowDatabaseConnectionsSQL()` and `::getCloseActiveDatabaseConnectionsSQL()` methods.
 * Removed `MysqlSessionInit` listener.
 * Removed `MySQLPlatform::getCollationFieldDeclaration()`.
 * Removed `AbstractPlatform::getIdentityColumnNullInsertSQL()`.
 * Removed `AbstractPlatform::fixSchemaElementName()`.
 * Removed `Table::addUnnamedForeignKeyConstraint()` and `Table::addNamedForeignKeyConstraint()`.
 * Removed `Table::renameColumn()`.
 * Removed `SQLParserUtils::getPlaceholderPositions()`.
 * Removed `LoggerChain::addLogger`.
 * Removed `AbstractSchemaManager::getFilterSchemaAssetsExpression()`, `Configuration::getFilterSchemaAssetsExpression()`
   and `Configuration::getFilterSchemaAssetsExpression()`.
 * `SQLParserUtils::*_TOKEN` constants made private.

## BC BREAK changes the `Driver::connect()` signature

The method no longer accepts the `$username`, `$password` and `$driverOptions` arguments. The corresponding values are expected to be passed as the "user", "password" and "driver_options" keys of the `$params` argument respectively.

## Removed `MasterSlaveConnection`

This class was deprecated in favor of `PrimaryReadReplicaConnection`

## BC BREAK: Changes in the portability layer

1. The platform-specific portability constants (`Portability\Connection::PORTABILITY_{PLATFORM}`) were internal implementation details which are no longer relevant.
2. The `Portability\Connection` class no longer extends the DBAL `Connection`.
3. The `Portability\Class` class has been made final.

## BC BREAK changes in fetching statement results

1. The `Statement` interface no longer extends `ResultStatement`.
2. The `ResultStatement` interface has been renamed to `Result`.
3. Instead of returning `bool`, `Statement::execute()` now returns a `Result` that should be used for fetching the result data and metadata.
4. The functionality previously available via `Statement::closeCursor()` is now available via `Result::free()`. The behavior of fetching data from a freed result is no longer portable. In this case, some drivers will return `false` while others may throw an exception.

Additional related changes:

1. The `ArrayStatement` and `ResultCacheStatement` classes from the `Cache` package have been renamed to `ArrayResult` and  `CachingResult` respectively and marked `@internal`.

## BC BREAK `Statement::rowCount()` is moved.

`Statement::rowCount()` has been moved to the `ResultStatement` interface where it belongs by definition.

## Removed `FetchMode` and the corresponding methods

1. The `FetchMode` class and the `setFetchMode()` method of the `Connection` and `Statement` interfaces are removed.
2. The `Statement::fetch()` method is replaced with `fetchNumeric()`, `fetchAssociative()` and `fetchOne()`.
3. The `Statement::fetchAll()` method is replaced with `fetchAllNumeric()`, `fetchAllAssociative()` and `fechColumn()`.
4. The `Statement::fetchColumn()` method is replaced with `fetchOne()`.
5. The `Connection::fetchArray()` and `fetchAssoc()` methods are replaced with `fetchNumeric()` and `fetchAssociative()` respectively.
6. The `StatementIterator` class is removed. The usage of a `Statement` object as `Traversable` is no longer possible. Use `iterateNumeric()`, `iterateAssociative()` and `iterateColumn()` instead.
7. Fetching data in mixed mode (former `FetchMode::MIXED`) is no longer possible.

## BC BREAK: Dropped handling of one-based numeric arrays of parameters in `Statement::execute()`

The statement implementations no longer detect whether `$params` is a zero- or one-based array. A zero-based numeric array is expected.

## BC BREAK `Statement::project()` has been removed

- The `Statement::project()` method has been removed. Use `::executeQuery()` and fetch the data from the statement using one of the `Statement::fetch*()` methods instead.

## BC BREAK `::errorCode()` and `::errorInfo()` removed from `Connection` and `Statement` APIs

The error information is available in `DriverException` thrown in case of an error.

## BC BREAK: Dropped support for `FetchMode::CUSTOM_OBJECT` and `::STANDARD_OBJECT`

Instead of fetching an object, fetch an array and map it to an object of the desired class.

## BC BREAK: Dropped support for the `$columnIndex` argument in `ResultStatement::fetchColumn()`, other `ResultStatement::fetch*()` methods invoked with `FetchMode::COLUMN` and `Connection::fetchColumn()`.

In order to fetch a column with an index other than `0`, use `FetchMode::NUMERIC` and the array element with the corresponding index.

## BC BREAK: Removed `EchoSQLLogger`

`EchoSQLLogger` is no longer available as part of the package.

## BC BREAK: Removed support for SQL Anywhere

The support for the SQL Anywhere database platform and the corresponding driver has been removed.

## BC BREAK: Removed support for PostgreSQL 9.3 and older

DBAL now requires PostgreSQL 9.4 or newer, support for unmaintained versions has been dropped.
If you are using any of the legacy versions, you have to upgrade to a newer PostgreSQL version (9.6+ is recommended).

The following classes have been removed:

 * `Doctrine\DBAL\Platforms\PostgreSqlPlatform`
 * `Doctrine\DBAL\Platforms\PostgreSQL91Platform`
 * `Doctrine\DBAL\Platforms\PostgreSQL92Platform`
 * `Doctrine\DBAL\Platforms\Keywords\PostgreSQLKeywords`
 * `Doctrine\DBAL\Platforms\Keywords\PostgreSQL91Keywords`
 * `Doctrine\DBAL\Platforms\Keywords\PostgreSQL92Keywords`

## BC BREAK: Removed support for MariaDB 10.0 and older

DBAL now requires MariaDB 10.1 or newer, support for unmaintained versions has been dropped.
If you are using any of the legacy versions, you have to upgrade to a newer MariaDB version (10.1+ is recommended).

## BC BREAK: The ServerInfoAwareConnection interface now extend Connection

All implementations of the `ServerInfoAwareConnection` interface have to implement the methods defined in the `Connection` interface as well.

## BC BREAK: VersionAwarePlatformDriver interface now extends Driver

All implementations of the `VersionAwarePlatformDriver` interface have to implement the methods defined in the `Driver` interface as well.

## BC BREAK: Removed MsSQLKeywords class

The `Doctrine\DBAL\Platforms\MsSQLKeywords` class has been removed.
Please use `Doctrine\DBAL\Platforms\SQLServerPlatform `instead.

## BC BREAK: Removed PDO DB2 driver

This PDO-based IBM DB2 driver (built on top of `pdo_ibm` extension) has already been unsupported as of 2.5, it has been now removed.

The following class has been removed:

 * `Doctrine\DBAL\Driver\PDOIbm\Driver`

## BC BREAK: Removed support for SQL Server 2008 and older

DBAL now requires SQL Server 2012 or newer, support for unmaintained versions has been dropped.
If you are using any of the legacy versions, you have to upgrade to a newer SQL Server version.

The following classes have been removed:

 * `Doctrine\DBAL\Platforms\SQLServerPlatform`
 * `Doctrine\DBAL\Platforms\SQLServer2005Platform`
 * `Doctrine\DBAL\Platforms\SQLServer2008Platform`
 * `Doctrine\DBAL\Platforms\Keywords\SQLServerKeywords`
 * `Doctrine\DBAL\Platforms\Keywords\SQLServer2005Keywords`
 * `Doctrine\DBAL\Platforms\Keywords\SQLServer2008Keywords`

The `AbstractSQLServerDriver` class and its subclasses no longer implement the `VersionAwarePlatformDriver` interface.

## BC BREAK: Removed Doctrine\DBAL\Version

The `Doctrine\DBAL\Version` class is no longer available: please refrain from checking the DBAL version at runtime.

## BC BREAK User-provided `PDO` instance is no longer supported

In order to share the same `PDO` instances between DBAL and other components, initialize the connection in DBAL and access it using `Connection::getWrappedConnection()->getWrappedConnection()`.

## BC BREAK: the PDO symbols are no longer part of the DBAL API

1. The support of `PDO::PARAM_*`, `PDO::FETCH_*`, `PDO::CASE_*` and `PDO::PARAM_INPUT_OUTPUT` constants in the DBAL API is removed.
2. `\Doctrine\DBAL\Driver\PDOConnection` does not extend `\PDO` anymore. Please use `\Doctrine\DBAL\Driver\PDOConnection::getWrappedConnection()` to access the underlying `PDO` object.
3. `\Doctrine\DBAL\Driver\PDOStatement` does not extend `\PDOStatement` anymore.

Before:

    use Doctrine\DBAL\Portability\Connection;

    $params = array(
        'wrapperClass' => Connection::class,
        'fetch_case' => PDO::CASE_LOWER,
    );

    $stmt->bindValue(1, 1, PDO::PARAM_INT);
    $stmt->fetchAll(PDO::FETCH_COLUMN);

After:

    use Doctrine\DBAL\ColumnCase;
    use Doctrine\DBAL\FetchMode;
    use Doctrine\DBAL\ParameterType;
    use Doctrine\DBAL\Portability\Connection;

    $params = array(
        'wrapperClass' => Connection::class,
        'fetch_case' => ColumnCase::LOWER,
    );

    $stmt->bindValue(1, 1, ParameterType::INTEGER);
    $stmt->fetchAll(FetchMode::COLUMN);

## BC BREAK: Removed Drizzle support

The Drizzle project is abandoned and is therefore not supported by Doctrine DBAL anymore.

## BC BREAK: Removed dbal:import CLI command

The `dbal:import` CLI command has been removed since it only worked with PDO-based drivers by relying on a non-documented behavior of the extension, and it was impossible to make it work with other drivers.
Please use other database client applications for import, e.g.:

 * For MySQL and MariaDB: `mysql [dbname] < data.sql`.
 * For PostgreSQL: `psql [dbname] < data.sql`.
 * For SQLite: `sqlite3 /path/to/file.db < data.sql`.
=======
# Upgrade to 2.12

## PDO signature changes with php 8

In php 8.0, the method signatures of two PDO classes which are extended by DBAL have changed. This affects the following classes:

* `Doctrine\DBAL\Driver\PDOConnection`
* `Doctrine\DBAL\Driver\PDOStatement`

Code that extends either of the classes needs to be adjusted in order to function properly on php 8. The updated method signatures are:

* `PDOConnection::query(?string $query = null, ?int $fetchMode = null, mixed ...$fetchModeArgs)`
* `PDOStatement::setFetchMode($mode, ...$args)`
* `PDOStatement::fetchAll($mode = null, ...$args)`
>>>>>>> bdb7983c

# Upgrade to 2.11

## Deprecated `Abstraction\Result` 

The usage of the `Doctrine\DBAL\Abstraction\Result` interface is deprecated. In DBAL 3.0, the statement result at the wrapper level will be represented by the `Doctrine\DBAL\Result` class.

## Deprecated the functionality of dropping client connections when dropping a database

The corresponding `getDisallowDatabaseConnectionsSQL()` and `getCloseActiveDatabaseConnectionsSQL` methods
of the `PostgreSqlPlatform` class have been deprecated.

## Deprecated `Synchronizer` package

The `Doctrine\DBAL\Schema\Synchronizer\SchemaSynchronizer` interface and all its implementations are deprecated.

## Deprecated usage of wrapper-level components as implementations of driver-level interfaces

The usage of the wrapper `Connection` and `Statement` classes as implementations of the `Driver\Connection` and `Driver\Statement` interfaces is deprecated.

## Deprecations in the wrapper `Connection` class

1. The `executeUpdate()` method has been deprecated in favor of `executeStatement()`. 
2. The `query()` method has been deprecated in favor of `executeQuery()`. 
3. The `exec()` method has been deprecated in favor of `executeStatement()`. 

Note that `PrimaryReplicaConnection::query()` ensures connection to the primary instance while `executeQuery()` doesn't.

Depending on the desired behavior:

- If the statement doesn't have to be executed on the primary instance, use `executeQuery()`.
- If the statement has to be executed on the primary instance and yields rows (e.g. `SELECT`), prepend `executeQuery()` with `ensureConnectedToPrimary()`.
- Otherwise, use `executeStatement()`.

## PDO-related classes outside of the PDO namespace are deprecated

The following PDO-related classes outside of the PDO namespace have been deprecated in favor of their counterparts in the PDO namespace:

- `PDOMySql\Driver` → `PDO\MySQL\Driver`
- `PDOOracle\Driver` → `PDO\OCI\Driver`
- `PDOPgSql\Driver` → `PDO\PgSQL\Driver`
- `PDOSqlite\Driver` → `PDO\SQLite\Driver`
- `PDOSqlsrv\Driver` → `PDO\SQLSrv\Driver`
- `PDOSqlsrv\Connection` → `PDO\SQLSrv\Connection`
- `PDOSqlsrv\Statement` → `PDO\SQLSrv\Statement`

## Deprecations in driver-level exception handling

1. The `ExceptionConverterDriver` interface and the usage of the `convertException()` method on the `Driver` objects are deprecated.
2. The `driverException()` and `driverExceptionDuringQuery()` factory methods of the `DBALException` class are deprecated.
3. Relying on the wrapper layer handling non-driver exceptions is deprecated.

## `DBALException` factory method deprecations

1. `DBALException::invalidPlatformType()` is deprecated as unused as of v2.7.0.
2. `DBALException::invalidPdoInstance()` as passing a PDO instance via configuration is deprecated.

## Deprecated `AbstractPlatform` methods.

1. `fixSchemaElementName()`.
2. `getSQLResultCasing()`.
3. `prefersSequences()`.
4. `supportsForeignKeyOnUpdate()`.

##`ServerInfoAwareConnection::requiresQueryForServerVersion()` is deprecated.

The `ServerInfoAwareConnection::requiresQueryForServerVersion()` method has been deprecated as an implementation detail which is the same for almost all supported drivers.

## Connection and Statement constructors are marked internal

1. Driver connection objects can be only created by the corresponding drivers.
2. Wrapper connection objects can be only created by the driver manager.
3. The driver and wrapper connection objects can be only created by the corresponding connection objects.

Additionally, the `SQLSrv\LastInsertId` class has been marked internal.

## The `PingableConnection` interface is deprecated

The wrapper connection will automatically handle the lost connection if the driver supports reporting it.

## `DriverException::getErrorCode()` is deprecated

The `DriverException::getErrorCode()` is deprecated as redundant and inconsistently supported by drivers. Use `::getCode()` or `::getSQLState()` instead.

## Non-interface driver methods have been marked internal

The non-interface methods of driver-level classes have been marked internal:

- `OCI8Connection::getExecuteMode()`
- `OCI8Statement::convertPositionalToNamedPlaceholders()`

## Deprecated `DBALException`

The `Doctrine\DBAL\DBALException` class has been deprecated in favor of `Doctrine\DBAL\Exception`.

## Inconsistently and ambiguously named driver-level classes are deprecated

The following classes under the `Driver` namespace have been deprecated in favor of their consistently named counterparts:

- `DriverException` → `Exception`
- `AbstractDriverException` → `AbstractException`
- `IBMDB2\DB2Driver` → `IBMDB2\Driver`
- `IBMDB2\DB2Connection` → `IBMDB2\Connection`
- `IBMDB2\DB2Statement` → `IBMDB2\Statement`
- `Mysqli\MysqliConnection` → `Mysqli\Connection`
- `Mysqli\MysqliStatement` → `Mysqli\Statement`
- `OCI8\OCI8Connection` → `OCI8\Connection`
- `OCI8\OCI8Statement` → `OCI8\Statement`
- `SQLSrv\SQLSrvConnection` → `SQLSrv\Connection`
- `SQLSrv\SQLSrvStatement` → `SQLSrv\Statement`
- `PDOConnection` → `PDO\Connection`
- `PDOStatement` → `PDO\Statement`

All driver-specific exception classes have been deprecated:

- `IBMDB2\DB2Exception`
- `Mysqli\MysqliException`
- `OCI8\OCI8Exception`
- `PDOException`
- `SQLSrv\SQLSrvException`

A driver-level exception should be only identified as a subtype of `Driver\Exception`.
Internal driver-level exception implementations may use `Driver\AbstractException` as the base class.
Driver-specific exception handling has to be implemented either in the driver or based on the type of the `Driver` implementation.

The `Driver\AbstractException` class has been marked internal.

## `Connection::getParams()` has been marked internal

Consumers of the Connection class should not rely on connection parameters stored in the connection object. If needed, they should be obtained from a different source, e.g. application configuration.

## Deprecated `Doctrine\DBAL\Driver::getDatabase()`

- The usage of `Doctrine\DBAL\Driver::getDatabase()` is deprecated. Please use `Doctrine\DBAL\Connection::getDatabase()` instead.
- The behavior of the SQLite connection returning the database file path as the database is deprecated and shouldn't be relied upon.

## Deprecated `Portability\Connection::PORTABILITY_{PLATFORM}` constants

The platform-specific portability mode flags are meant to be used only by the portability layer internally to optimize
the user-provided mode for the current database platform. 

## Deprecated `MasterSlaveConnection` use `PrimaryReadReplicaConnection`

The `Doctrine\DBAL\Connections\MasterSlaveConnection` class is renamed to `Doctrine\DBAL\Connections\PrimaryReadReplicaConnection`.
In addition its configuration parameters `master`, `slaves` and `keepSlave` are renamed to `primary`, `replica` and `keepReplica`.

Before:

    $connection = DriverManager::getConnection(
        'wrapperClass' => 'Doctrine\DBAL\Connections\MasterSlaveConnection',
        'driver' => 'pdo_mysql',
        'master' => array('user' => '', 'password' => '', 'host' => '', 'dbname' => ''),
        'slaves' => array(
            array('user' => 'replica1', 'password', 'host' => '', 'dbname' => ''),
            array('user' => 'replica2', 'password', 'host' => '', 'dbname' => ''),
        ),
        'keepSlave' => true,
    ));
    $connection->connect('slave');
    $connection->connect('master');
    $connection->isConnectedToMaster();

After:

    $connection = DriverManager::getConnection(array(
        'wrapperClass' => 'Doctrine\DBAL\Connections\PrimaryReadReplicaConnection',
        'driver' => 'pdo_mysql',
        'primary' => array('user' => '', 'password' => '', 'host' => '', 'dbname' => ''),
        'replica' => array(
            array('user' => 'replica1', 'password', 'host' => '', 'dbname' => ''),
            array('user' => 'replica2', 'password', 'host' => '', 'dbname' => ''),
        )
        'keepReplica' => true,
    ));
    $connection->ensureConnectedToReplica();
    $connection->ensureConnectedToPrimary();
    $connection->isConnectedToPrimary();

## Deprecated `ArrayStatement` and `ResultCacheStatement` classes.

The `ArrayStatement` and `ResultCacheStatement` classes are deprecated. In a future major release they will be renamed and marked internal as implementation details of the caching layer.

## Deprecated `ResultStatement` interface

1. The `ResultStatement` interface is deprecated. Use the `Driver\Result` and `Abstraction\Result` interfaces instead.
2. `ResultStatement::closeCursor()` is deprecated in favor of `Result::free()`.

## Deprecated `FetchMode` and the corresponding methods

1. The `FetchMode` class and the `setFetchMode()` method of the `Connection` and `Statement` interfaces are deprecated.
2. The `Statement::fetch()` method is deprecated in favor of `Result::fetchNumeric()`, `::fetchAssociative()` and `::fetchOne()`.
3. The `Statement::fetchAll()` method is deprecated in favor of `Result::fetchAllNumeric()`, `::fetchAllAssociative()` and `::fetchFirstColumn()`.
4. The `Statement::fetchColumn()` method is deprecated in favor of `Result::fetchOne()`.
5. The `Connection::fetchArray()` and `fetchAssoc()` method are deprecated in favor of `fetchNumeric()` and `fetchAssociative()` respectively.
6. The `StatementIterator` class and the usage of a `Statement` object as `Traversable` is deprecated in favor of `Result::iterateNumeric()`, `::iterateAssociative()` and `::iterateColumn()`.
7. Fetching data in mixed mode (`FetchMode::MIXED`) is deprecated.

## Deprecated `Connection::project()`

The `Connection::project()` method is deprecated. Implement data transformation outside of DBAL.

## Deprecated `Statement::errorCode()` and `errorInfo()`

The `Statement::errorCode()` and `errorInfo()` methods are deprecated. The error information is available via exceptions.

## Deprecated `EchoSQLLogger`

The `EchoSQLLogger` class is deprecated. Implement your logger with the desired logic.

## Deprecated database platforms:

1. PostgreSQL 9.3 and older
2. MariaDB 10.0 and older
3. SQL Server 2008 and older
4. SQL Anywhere 12 and older
5. Drizzle
6. Azure SQL Database

## Deprecated database drivers:

1. PDO-based IBM DB2 driver
2. Drizzle MySQL driver

## Deprecated `Doctrine\DBAL\Sharding` package

The sharding functionality in DBAL has been effectively unmaintained for a long time.

## Deprecated `Doctrine\DBAL\Version` class

The usage of the `Doctrine\DBAL\Version` class is deprecated as internal implementation detail. Please refrain from checking the DBAL version at runtime.

## Deprecated `ExpressionBuilder` methods

The usage of the `andX()` and `orX()` methods of the `ExpressionBuilder` class has been deprecated. Use `and()` and `or()` instead.

## Deprecated `CompositeExpression` methods

- The usage of the `add()` and `addMultiple()` methods of the `CompositeExpression` class has been deprecated. Use `with()` instead, which returns a new instance.
In the future, the `add*()` methods will be removed and the class will be effectively immutable.
- The usage of the `CompositeExpression` constructor has been deprecated. Use the `and()` / `or()` factory methods.

## Deprecated calling `QueryBuilder` methods with an array argument

Calling the `select()`, `addSelect()`, `groupBy()` and `addGroupBy()` methods with an array argument is deprecated.

# Upgrade to 2.10

## Deprecated `Doctrine\DBAL\Event\ConnectionEventArgs` methods

The usage of the `getDriver()`, `getDatabasePlatform()` and `getSchemaManager()` methods of the `ConnectionEventArgs` class has been deprecated. Obtain the underlying connection via `getConnection()` and call the corresponding methods on the connection instance.

## Deprecated `Doctrine\DBAL\Event\SchemaColumnDefinitionEventArgs` methods

The usage of the `getDatabasePlatform()` method of the `SchemaColumnDefinitionEventArgs` class has been deprecated. Obtain the underlying connection via `getConnection()` and call the corresponding method on the connection instance.

## Deprecated `Doctrine\DBAL\Connection` methods

The usage of the `getHost()`, `getPort()`, `getUsername()` and `getPassword()` methods of the `Connection` class has been deprecated as they leak implementation details.

## Deprecated array of statements in `addSql()` of `SchemaEventArgs`-based classes.

Passing multiple SQL statements as an array to `SchemaAlterTableAddColumnEventArgs::addSql()` and the same method in other `SchemaEventArgs`-based classes is deprecated. Pass each statement as an individual argument instead.

## Deprecated calling `AbstractSchemaManager::tablesExist()` with a string argument.

Instead of passing a string, pass a one-element array.

## Deprecated calling `OracleSchemaManager::createDatabase()` without an argument or by passing NULL.

In order to create a database, always pass the database name.

## Deprecated unused schema manager methods.

The following methods have been deprecated as unused:

- `AbstractSchemaManager::_getPortableFunctionsList()`,
- `AbstractSchemaManager::_getPortableFunctionDefinition()`,
- `OracleSchemaManager::_getPortableFunctionDefinition()`,
- `SqliteSchemaManager::_getPortableTableIndexDefinition()`.

# Deprecations in `Doctrine\DBAL\Driver`

- The usage of NULL to indicate empty `$username` or `$password` when calling `connect()` is deprecated. Use an empty string instead.

## Deprecated `Doctrine\DBAL\Platforms::_getAlterTableIndexForeignKeySQL()`

Method `Doctrine\DBAL\Platforms::_getAlterTableIndexForeignKeySQL()` has been deprecated as no longer used.

## Deprecated `Doctrine\DBAL\Driver\OCI8\OCI8Statement::$_PARAM`

Property `Doctrine\DBAL\Driver\OCI8\OCI8Statement::$_PARAM` has been deprecated as not used.

## Deprecated `Doctrine\DBAL\Driver::getName()`

Relying on the name of the driver is discouraged. For referencing the driver, use its class name.

## Deprecated usage of user-provided `PDO` instance

The usage of user-provided `PDO` instance is deprecated. The known use cases are:

1. **Persistent PDO connections.** DBAL 3.0 will supported establishing persistent connections, therefore, providing a pre-created persistent PDO connection will be no longer needed.
2. **Sharing `PDO` instance between DBAL and legacy components.** In order to share a PDO instance, initialize the connection in DBAL and access it using `Connection::getWrappedConnection()->getWrappedConnection()`.

## MINOR BC BREAK: Default values are no longer handled as SQL expressions

They are converted to SQL literals (e.g. escaped). Clients must now specify default values in their initial form, not in the form of an SQL literal (e.g. escaped).

Before:

    $column->setDefault('Foo\\\\Bar\\\\Baz');

After:

    $column->setDefault('Foo\\Bar\\Baz');

## Deprecated `Type::*` constants

The constants for built-in types have been moved from `Doctrine\DBAL\Types\Type` to a separate class `Doctrine\DBAL\Types\Types`.

Some of the constants were renamed in the process:
* `TARRAY`-> `ARRAY`
* `DATE` -> `DATE_MUTABLE`
* `DATETIME` -> `DATETIME_MUTABLE`
* `DATETIMETZ` -> `DATETIMETZ_MUTABLE`
* `TIME` -> `TIME_MUTABLE`

## Deprecated `SQLSrvStatement::LAST_INSERT_ID_SQL` constant

The  `Doctrine\DBAL\Driver\SQLSrv\SQLSrvStatement::LAST_INSERT_ID_SQL` constant has been deprecated and will be made private in 3.0.

## Deprecated `SQLParserUtils` constants

The constants in `Doctrine\DBAL\SQLParserUtils` have been deprecated and will be made private in 3.0.

## Deprecated `LoggerChain::addLogger` method

The `Doctrine\DBAL\Logging\LoggerChain::addLogger` method has been deprecated. Inject list of loggers via constructor instead.

# Upgrade to 2.9

## Deprecated `Statement::fetchColumn()` with an invalid index

Calls to `Statement::fetchColumn()` with an invalid column index currently return `NULL`. In the future, such calls will result in a exception.

## Deprecated `Configuration::getFilterSchemaAssetsExpression()`, `::setFilterSchemaAssetsExpression()` and `AbstractSchemaManager::getFilterSchemaAssetsExpression()`.

Regular expression-based filters are hard to extend by combining together. Instead, you may use callback-based filers via `::getSchemaAssetsFilter()` and `::getSchemaAssetsFilter()`. Callbacks can use regular expressions internally.

## Deprecated `Doctrine\DBAL\Types\Type::getDefaultLength()`

This method was never used by DBAL internally. It is now deprecated and will be removed in DBAL 3.0.

## Deprecated `Doctrine\DBAL\Types\Type::__toString()`

Relying on string representation is discouraged and will be removed in DBAL 3.0.

## Deprecated `NULL` value of `$offset` in LIMIT queries

The `NULL` value of the `$offset` argument in `AbstractPlatform::(do)?ModifyLimitQuery()` methods is deprecated. If explicitly used in the method call, the absence of the offset should be indicated with a `0`.

## Deprecated dbal:import CLI command

The `dbal:import` CLI command has been deprecated since it only works with PDO-based drivers by relying on a non-documented behavior of the extension, and it's impossible to make it work with other drivers.
Please use other database client applications for import, e.g.:

 * For MySQL and MariaDB: `mysql [dbname] < data.sql`.
 * For PostgreSQL: `psql [dbname] < data.sql`.
 * For SQLite: `sqlite3 /path/to/file.db < data.sql`.

# Upgrade to 2.8

## Deprecated usage of DB-generated UUIDs

The format of DB-generated UUIDs is inconsistent across supported platforms and therefore is not portable. Some of the platforms produce UUIDv1, some produce UUIDv4, some produce the values which are not even UUID.

Unless UUIDs are used in stored procedures which DBAL doesn't support, there's no real benefit of DB-generated UUIDs comparing to the application-generated ones.

Use a PHP library (e.g. [ramsey/uuid](https://packagist.org/packages/ramsey/uuid)) to generate UUIDs on the application side.

## Deprecated usage of binary fields whose length exceeds the platform maximum

- The usage of binary fields whose length exceeds the maximum field size on a given platform is deprecated.
  Use binary fields of a size which fits all target platforms, or use blob explicitly instead.

## Removed dependency on doctrine/common

The dependency on doctrine/common package has been removed.
DBAL now depends on doctrine/cache and doctrine/event-manager instead.
If you are using any other component from doctrine/common package,
you will have to add an explicit dependency to your composer.json.

## Corrected exception thrown by ``Doctrine\DBAL\Platforms\SQLAnywhere16Platform::getAdvancedIndexOptionsSQL()``

This method now throws SPL ``UnexpectedValueException`` instead of accidentally throwing ``Doctrine\Common\Proxy\Exception\UnexpectedValueException``.

# Upgrade to 2.7

## Doctrine\DBAL\Platforms\AbstractPlatform::DATE_INTERVAL_UNIT_* constants deprecated

``Doctrine\DBAL\Platforms\AbstractPlatform::DATE_INTERVAL_UNIT_*`` constants were moved into ``Doctrine\DBAL\Platforms\DateIntervalUnit`` class without the ``DATE_INTERVAL_UNIT_`` prefix.

## Doctrine\DBAL\Platforms\AbstractPlatform::TRIM_* constants deprecated

``Doctrine\DBAL\Platforms\AbstractPlatform::TRIM_*`` constants were moved into ``Doctrine\DBAL\Platforms\TrimMode`` class without the ``TRIM_`` prefix.

## Doctrine\DBAL\Connection::TRANSACTION_* constants deprecated

``Doctrine\DBAL\Connection::TRANSACTION_*`` were moved into ``Doctrine\DBAL\TransactionIsolationLevel`` class without the ``TRANSACTION_`` prefix.

## DEPRECATION: direct usage of the PDO APIs in the DBAL API

1. When calling `Doctrine\DBAL\Driver\Statement` methods, instead of `PDO::PARAM_*` constants, `Doctrine\DBAL\ParameterType` constants should be used.
2. When calling `Doctrine\DBAL\Driver\ResultStatement` methods, instead of `PDO::FETCH_*` constants, `Doctrine\DBAL\FetchMode` constants should be used.
3. When configuring `Doctrine\DBAL\Portability\Connection`, instead of `PDO::CASE_*` constants, `Doctrine\DBAL\ColumnCase` constants should be used.
4. Usage of `PDO::PARAM_INPUT_OUTPUT` in `Doctrine\DBAL\Driver\Statement::bindValue()` is deprecated.
5. Usage of `PDO::FETCH_FUNC` in `Doctrine\DBAL\Driver\ResultStatement::fetch()` is deprecated.
6. Calls to `\PDOStatement` methods on a `\Doctrine\DBAL\Driver\PDOStatement` instance (e.g. `fetchObject()`) are deprecated.

# Upgrade to 2.6

## MINOR BC BREAK: `fetch()` and `fetchAll()` method signatures in `Doctrine\DBAL\Driver\ResultStatement`

1. ``Doctrine\DBAL\Driver\ResultStatement::fetch()`` now has 3 arguments instead of 1, respecting
``PDO::fetch()`` signature.

Before:

    Doctrine\DBAL\Driver\ResultStatement::fetch($fetchMode);

After:

    Doctrine\DBAL\Driver\ResultStatement::fetch($fetchMode, $cursorOrientation, $cursorOffset);

2. ``Doctrine\DBAL\Driver\ResultStatement::fetchAll()`` now has 3 arguments instead of 1, respecting
``PDO::fetchAll()`` signature.

Before:

    Doctrine\DBAL\Driver\ResultStatement::fetchAll($fetchMode);

After:

    Doctrine\DBAL\Driver\ResultStatement::fetch($fetchMode, $fetchArgument, $ctorArgs);


## MINOR BC BREAK: URL-style DSN with percentage sign in password

URL-style DSNs (e.g. ``mysql://foo@bar:localhost/db``) are now assumed to be percent-encoded
in order to allow certain special characters in usernames, paswords and database names. If
you are using a URL-style DSN and have a username, password or database name containing a
percentage sign, you need to update your DSN. If your password is, say, ``foo%foo``, it
should be encoded as ``foo%25foo``.

# Upgrade to 2.5.1

## MINOR BC BREAK: Doctrine\DBAL\Schema\Table

When adding indexes to ``Doctrine\DBAL\Schema\Table`` via ``addIndex()`` or ``addUniqueIndex()``,
duplicate indexes are not silently ignored/dropped anymore (based on semantics, not naming!).
Duplicate indexes are considered indexes that pass ``isFullfilledBy()`` or ``overrules()``
in ``Doctrine\DBAL\Schema\Index``.
This is required to make the index renaming feature introduced in 2.5.0 work properly and avoid
issues in the ORM schema tool / DBAL schema manager which pretends users from updating
their schemas and migrate to DBAL 2.5.*.
Additionally it offers more flexibility in declaring indexes for the user and potentially fixes
related issues in the ORM.
With this change, the responsibility to decide which index is a "duplicate" is completely deferred
to the user.
Please also note that adding foreign key constraints to a table via ``addForeignKeyConstraint()``,
``addUnnamedForeignKeyConstraint()`` or ``addNamedForeignKeyConstraint()`` now first checks if an
appropriate index is already present and avoids adding an additional auto-generated one eventually.

# Upgrade to 2.5

## BC BREAK: time type resets date fields to UNIX epoch

When mapping `time` type field to PHP's `DateTime` instance all unused date fields are
reset to UNIX epoch (i.e. 1970-01-01). This might break any logic which relies on comparing
`DateTime` instances with date fields set to the current date.

Use `!` format prefix (see http://php.net/manual/en/datetime.createfromformat.php) for parsing
time strings to prevent having different date fields when comparing user input and `DateTime`
instances as mapped by Doctrine.

## BC BREAK: Doctrine\DBAL\Schema\Table

The methods ``addIndex()`` and ``addUniqueIndex()`` in ``Doctrine\DBAL\Schema\Table``
have an additional, optional parameter. If you override these methods, you should
add this new parameter to the declaration of your overridden methods.

## BC BREAK: Doctrine\DBAL\Connection

The visibility of the property ``$_platform`` in ``Doctrine\DBAL\Connection``
was changed from protected to private. If you have subclassed ``Doctrine\DBAL\Connection``
in your application and accessed ``$_platform`` directly, you have to change the code
portions to use ``getDatabasePlatform()`` instead to retrieve the underlying database
platform.
The reason for this change is the new automatic platform version detection feature,
which lazily evaluates the appropriate platform class to use for the underlying database
server version at runtime.
Please also note, that calling ``getDatabasePlatform()`` now needs to establish a connection
in order to evaluate the appropriate platform class if ``Doctrine\DBAL\Connection`` is not
already connected. Under the following circumstances, it is not possible anymore to retrieve
the platform instance from the connection object without having to do a real connect:

1. ``Doctrine\DBAL\Connection`` was instantiated without the ``platform`` connection parameter.
2. ``Doctrine\DBAL\Connection`` was instantiated without the ``serverVersion`` connection parameter.
3. The underlying driver is "version aware" and can provide different platform instances
   for different versions.
4. The underlying driver connection is "version aware" and can provide the database server
   version without having to query for it.

If one of the above conditions is NOT met, there is no need for ``Doctrine\DBAL\Connection``
to do a connect when calling ``getDatabasePlatform()``.

## datetime Type uses date_create() as fallback

Before 2.5 the DateTime type always required a specific format, defined in
`$platform->getDateTimeFormatString()`, which could cause quite some troubles
on platforms that had various microtime precision formats. Starting with 2.5
whenever the parsing of a date fails with the predefined platform format,
the `date_create()` function will be used to parse the date.

This could cause some troubles when your date format is weird and not parsed
correctly by `date_create`, however since databases are rather strict on dates
there should be no problem.

## Support for pdo_ibm driver removed

The ``pdo_ibm`` driver is buggy and does not work well with Doctrine. Therefore it will no
longer be supported and has been removed from the ``Doctrine\DBAL\DriverManager`` drivers
map. It is highly encouraged to to use `ibm_db2` driver instead if you want to connect
to an IBM DB2 database as it is much more stable and secure.

If for some reason you have to utilize the ``pdo_ibm`` driver you can still use the `driverClass`
connection parameter to explicitly specify the ``Doctrine\DBAL\Driver\PDOIbm\Driver`` class.
However be aware that you are doing this at your own risk and it will not be guaranteed that
Doctrine will work as expected.

# Upgrade to 2.4

## Doctrine\DBAL\Schema\Constraint

If you have custom classes that implement the constraint interface, you have to implement
an additional method ``getQuotedColumns`` now. This method is used to build proper constraint
SQL for columns that need to be quoted, like keywords reserved by the specific platform used.
The method has to return the same values as ``getColumns`` only that those column names that
need quotation have to be returned quoted for the given platform.

# Upgrade to 2.3

## Oracle Session Init now sets Numeric Character

Before 2.3 the Oracle Session Init did not care about the numeric character of the Session.
This could lead to problems on non english locale systems that required a comma as a floating
point seperator in Oracle. Since 2.3, using the Oracle Session Init on connection start the
client session will be altered to set the numeric character to ".,":

    ALTER SESSION SET NLS_NUMERIC_CHARACTERS = '.,'

See [DBAL-345](http://www.doctrine-project.org/jira/browse/DBAL-345) for more details.

## Doctrine\DBAL\Connection and Doctrine\DBAL\Statement

The query related methods including but not limited to executeQuery, exec, query, and executeUpdate
now wrap the driver exceptions such as PDOException with DBALException to add more debugging
information such as the executed SQL statement, and any bound parameters.

If you want to retrieve the driver specific exception, you can retrieve it by calling the
``getPrevious()`` method on DBALException.

Before:

    catch(\PDOException $ex) {
        // ...
    }

After:

    catch(\Doctrine\DBAL\DBALException $ex) {
        $pdoException = $ex->getPrevious();
        // ...
    }

## Doctrine\DBAL\Connection#setCharsetSQL() removed

This method only worked on MySQL and it is considered unsafe on MySQL to use SET NAMES UTF-8 instead
of setting the charset directly on connection already. Replace this behavior with the
connection charset option:

Before:

    $conn = DriverManager::getConnection(array(..));
    $conn->setCharset('UTF8');

After:

    $conn = DriverManager::getConnection(array('charset' => 'UTF8', ..));

## Doctrine\DBAL\Schema\Table#renameColumn() removed

Doctrine\DBAL\Schema\Table#renameColumn() was removed, because it drops and recreates
the column instead. There is no fix available, because a schema diff
cannot reliably detect if a column was renamed or one column was created
and another one dropped.

You should use explicit SQL ALTER TABLE statements to change columns names.

## Schema Filter paths

The Filter Schema assets expression is not wrapped in () anymore for the regexp automatically.

Before:

    $config->setFilterSchemaAssetsExpression('foo');

After:

    $config->setFilterSchemaAssetsExpression('(foo)');

## Creating MySQL Tables now defaults to UTF-8

If you are creating a new MySQL Table through the Doctrine API, charset/collate are
now set to 'utf8'/'utf8_unicode_ci' by default. Previously the MySQL server defaults were used.

# Upgrade to 2.2

## Doctrine\DBAL\Connection#insert and Doctrine\DBAL\Connection#update

Both methods now accept an optional last parameter $types with binding types of the values passed.
This can potentially break child classes that have overwritten one of these methods.

## Doctrine\DBAL\Connection#executeQuery

Doctrine\DBAL\Connection#executeQuery() got a new last parameter "QueryCacheProfile $qcp"

## Doctrine\DBAL\Driver\Statement split

The Driver statement was split into a ResultStatement and the normal statement extending from it.
This separates the configuration and the retrieval API from a statement.

## MsSql Platform/SchemaManager renamed

The MsSqlPlatform was renamed to SQLServerPlatform, the MsSqlSchemaManager was renamed
to SQLServerSchemaManager.

## Cleanup SQLServer Platform version mess

DBAL 2.1 and before were actually only compatible to SQL Server 2008, not earlier versions.
Still other parts of the platform did use old features instead of newly introduced datatypes
in SQL Server 2005. Starting with DBAL 2.2 you can pick the Doctrine abstraction exactly
matching your SQL Server version.

The PDO SqlSrv driver now uses the new `SQLServer2008Platform` as default platform.
This platform uses new features of SQL Server as of version 2008. This also includes a switch
in the used fields for "text" and "blob" field types to:

    "text" => "VARCHAR(MAX)"
    "blob" => "VARBINARY(MAX)"

Additionally `SQLServerPlatform` in DBAL 2.1 and before used "DATE", "TIME" and "DATETIME2" for dates.
This types are only available since version 2008 and the introduction of an explicit
SQLServer 2008 platform makes this dependency explicit.

An `SQLServer2005Platform` was also introduced to differentiate the features between
versions 2003, earlier and 2005.

With this change the `SQLServerPlatform` now throws an exception for using limit queries
with an offset, since SQLServer 2003 and lower do not support this feature.

To use the old SQL Server Platform, because you are using SQL Server 2003 and below use
the following configuration code:

    use Doctrine\DBAL\DriverManager;
    use Doctrine\DBAL\Platforms\SQLServerPlatform;
    use Doctrine\DBAL\Platforms\SQLServer2005Platform;

    // You are using SQL Server 2003 or earlier
    $conn = DriverManager::getConnection(array(
        'driver' => 'pdo_sqlsrv',
        'platform' => new SQLServerPlatform()
        // .. additional parameters
    ));

    // You are using SQL Server 2005
    $conn = DriverManager::getConnection(array(
        'driver' => 'pdo_sqlsrv',
        'platform' => new SQLServer2005Platform()
        // .. additional parameters
    ));

    // You are using SQL Server 2008
    $conn = DriverManager::getConnection(array(
        'driver' => 'pdo_sqlsrv',
        // 2008 is default platform
        // .. additional parameters
    ));<|MERGE_RESOLUTION|>--- conflicted
+++ resolved
@@ -1,4 +1,3 @@
-<<<<<<< HEAD
 # Upgrade to 3.0
 
 ## BC BREAK `Doctrine\DBAL\Abstraction\Result` removed
@@ -375,7 +374,7 @@
  * For MySQL and MariaDB: `mysql [dbname] < data.sql`.
  * For PostgreSQL: `psql [dbname] < data.sql`.
  * For SQLite: `sqlite3 /path/to/file.db < data.sql`.
-=======
+
 # Upgrade to 2.12
 
 ## PDO signature changes with php 8
@@ -390,7 +389,6 @@
 * `PDOConnection::query(?string $query = null, ?int $fetchMode = null, mixed ...$fetchModeArgs)`
 * `PDOStatement::setFetchMode($mode, ...$args)`
 * `PDOStatement::fetchAll($mode = null, ...$args)`
->>>>>>> bdb7983c
 
 # Upgrade to 2.11
 
