<?xml version="1.0"?>
<ruleset
        xmlns:xsi="http://www.w3.org/2001/XMLSchema-instance"
        xsi:noNamespaceSchemaLocation="vendor/squizlabs/php_codesniffer/phpcs.xsd"
>
    <arg name="basepath" value="."/>
    <arg name="extensions" value="php"/>
    <arg name="parallel" value="80"/>
    <arg name="cache" value=".phpcs-cache"/>
    <arg name="colors"/>

    <!-- Ignore warnings, show progress of the run and show sniff names -->
    <arg value="nps"/>

    <file>bin</file>
    <file>src</file>
    <file>tests</file>

    <rule ref="Doctrine">
        <exclude name="SlevomatCodingStandard.TypeHints.DeclareStrictTypes"/>
        <exclude name="SlevomatCodingStandard.Classes.SuperfluousAbstractClassNaming"/>
        <exclude name="SlevomatCodingStandard.Classes.SuperfluousExceptionNaming"/>
        <exclude name="SlevomatCodingStandard.Classes.DisallowLateStaticBindingForConstants.DisallowedLateStaticBindingForConstant"/>
        <exclude name="SlevomatCodingStandard.ControlStructures.ControlStructureSpacing.IncorrectLinesCountAfterLastControlStructure"/>
        <exclude name="SlevomatCodingStandard.ControlStructures.RequireNullCoalesceEqualOperator"/>

        <exclude name="PSR2.Methods.MethodDeclaration.Underscore"/>
        <!-- https://github.com/slevomat/coding-standard/issues/867 -->
        <exclude name="SlevomatCodingStandard.ControlStructures.JumpStatementsSpacing.IncorrectLinesCountAfterLastControlStructure"/>
        <!-- See https://github.com/squizlabs/PHP_CodeSniffer/issues/2937 -->
        <exclude name="Squiz.Arrays.ArrayDeclaration.ValueNoNewline"/>
        <exclude name="Squiz.NamingConventions.ValidVariableName.PublicHasUnderscore"/>
    </rule>

    <!-- Disable the rules that will require PHP 7.4 -->
    <rule ref="SlevomatCodingStandard.TypeHints.PropertyTypeHint">
        <properties>
            <property name="enableNativeTypeHint" value="false"/>
        </properties>
    </rule>

    <rule ref="SlevomatCodingStandard.TypeHints.ParameterTypeHint.MissingNativeTypeHint">
        <exclude-pattern>*/src/*</exclude-pattern>
    </rule>

    <rule ref="SlevomatCodingStandard.TypeHints.ReturnTypeHint.MissingNativeTypeHint">
        <exclude-pattern>*/src/*</exclude-pattern>
    </rule>

    <rule ref="PSR1.Classes.ClassDeclaration.MultipleClasses">
        <exclude-pattern>*/tests/*</exclude-pattern>
    </rule>

    <rule ref="Squiz.Classes.ClassFileName.NoMatch">
        <exclude-pattern>*/tests/*</exclude-pattern>
    </rule>

    <rule ref="Generic.NamingConventions.UpperCaseConstantName.ClassConstantNotUpperCase">
        <exclude-pattern>src/Events.php</exclude-pattern>
    </rule>

    <rule ref="SlevomatCodingStandard.Classes.UnusedPrivateElements.UnusedProperty">
        <exclude-pattern>tests/Tools/TestAsset/*</exclude-pattern>
    </rule>

    <!-- see https://github.com/squizlabs/PHP_CodeSniffer/issues/2099 -->
    <rule ref="Squiz.Commenting.FunctionComment.InvalidNoReturn">
        <exclude-pattern>src/Platforms/AbstractPlatform.php</exclude-pattern>
        <exclude-pattern>src/Schema/AbstractSchemaManager.php</exclude-pattern>
        <exclude-pattern>tests/Platforms/AbstractPlatformTestCase.php</exclude-pattern>
    </rule>

    <!-- see https://github.com/squizlabs/PHP_CodeSniffer/issues/2838 -->
    <rule ref="Squiz.Commenting.FunctionComment.SpacingAfter">
        <exclude-pattern>src/Driver/AbstractMySQLDriver.php</exclude-pattern>
    </rule>

    <rule ref="Squiz.NamingConventions.ValidVariableName.MemberNotCamelCaps">
        <!-- This test contains a fixture class that should use snake case  -->
        <exclude-pattern>tests/Functional/DataAccessTest.php</exclude-pattern>
    </rule>

    <!-- https://github.com/squizlabs/PHP_CodeSniffer/issues/2837 -->
    <rule ref="Squiz.NamingConventions.ValidVariableName.NotCamelCaps">
        <!--
            These files use the underlying driver APIs that don't comply with the coding standard
            phpcs wrongly complains about them, and that has been reported here:
            https://github.com/squizlabs/PHP_CodeSniffer/issues/2950
        -->
        <exclude-pattern>src/Driver/IBMDB2/DB2Connection.php</exclude-pattern>
        <exclude-pattern>src/Driver/Mysqli/Exception/ConnectionFailed.php</exclude-pattern>
        <exclude-pattern>src/Driver/Mysqli/MysqliConnection.php</exclude-pattern>
        <!-- See https://github.com/squizlabs/PHP_CodeSniffer/issues/2837 -->
        <exclude-pattern>src/SQLParserUtils.php</exclude-pattern>
        <exclude-pattern>src/Tools/Dumper.php</exclude-pattern>
        <exclude-pattern>tests/Driver/StatementIteratorTest.php</exclude-pattern>
        <exclude-pattern>tests/Tools/DumperTest.php</exclude-pattern>
    </rule>

    <!-- some statement classes close cursor using an empty while-loop -->
    <rule ref="Generic.CodeAnalysis.EmptyStatement.DetectedWhile">
        <exclude-pattern>src/Driver/SQLSrv/Result.php</exclude-pattern>
    </rule>

    <!-- See https://github.com/slevomat/coding-standard/issues/770 -->
    <rule ref="SlevomatCodingStandard.Namespaces.UnusedUses">
<<<<<<< HEAD
        <exclude-pattern>tests/Functional/Driver/IBMDB2/StatementTest.php</exclude-pattern>
=======
        <exclude-pattern>lib/Doctrine/DBAL/Driver/ExceptionConverterDriver.php</exclude-pattern>
>>>>>>> 831e6fe0
    </rule>

    <!-- see https://github.com/doctrine/dbal/issues/3377 -->
    <rule ref="SlevomatCodingStandard.Operators.DisallowEqualOperators.DisallowedNotEqualOperator">
        <exclude-pattern>src/Schema/Comparator.php</exclude-pattern>
    </rule>

    <!-- DB2_AUTOCOMMIT_ON/DB2_AUTOCOMMIT_OFF are of int type but db2_autocommit() incorrectly expects bool,
         see https://bugs.php.net/bug.php?id=77591 -->
    <rule ref="SlevomatCodingStandard.TypeHints.DeclareStrictTypes.DeclareStrictTypesMissing">
        <exclude-pattern>src/Driver/IBMDB2/DB2Connection.php</exclude-pattern>
    </rule>

    <!-- The SQLSRV_* functions are defined in the upper case by the sqlsrv extension and violate the standard
         see https://docs.microsoft.com/en-us/sql/connect/php/constants-microsoft-drivers-for-php-for-sql-server -->
    <rule ref="Squiz.PHP.LowercasePHPFunctions">
        <exclude-pattern>src/Driver/SQLSrv/SQLSrvStatement.php</exclude-pattern>
    </rule>
</ruleset><|MERGE_RESOLUTION|>--- conflicted
+++ resolved
@@ -104,11 +104,7 @@
 
     <!-- See https://github.com/slevomat/coding-standard/issues/770 -->
     <rule ref="SlevomatCodingStandard.Namespaces.UnusedUses">
-<<<<<<< HEAD
-        <exclude-pattern>tests/Functional/Driver/IBMDB2/StatementTest.php</exclude-pattern>
-=======
-        <exclude-pattern>lib/Doctrine/DBAL/Driver/ExceptionConverterDriver.php</exclude-pattern>
->>>>>>> 831e6fe0
+        <exclude-pattern>src/Driver/ExceptionConverterDriver.php</exclude-pattern>
     </rule>
 
     <!-- see https://github.com/doctrine/dbal/issues/3377 -->
