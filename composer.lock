{
    "_readme": [
        "This file locks the dependencies of your project to a known state",
        "Read more about it at https://getcomposer.org/doc/01-basic-usage.md#installing-dependencies",
        "This file is @generated automatically"
    ],
<<<<<<< HEAD
    "content-hash": "b1aaf618f2a43579f70e9429ed20a75c",
=======
    "content-hash": "6bf4905b268231ccd58bdbe30d4ecf81",
>>>>>>> 0a2e2f1e
    "packages": [
        {
            "name": "doctrine/cache",
            "version": "v1.7.1",
            "source": {
                "type": "git",
                "url": "https://github.com/doctrine/cache.git",
                "reference": "b3217d58609e9c8e661cd41357a54d926c4a2a1a"
            },
            "dist": {
                "type": "zip",
                "url": "https://api.github.com/repos/doctrine/cache/zipball/b3217d58609e9c8e661cd41357a54d926c4a2a1a",
                "reference": "b3217d58609e9c8e661cd41357a54d926c4a2a1a",
                "shasum": ""
            },
            "require": {
                "php": "~7.1"
            },
            "conflict": {
                "doctrine/common": ">2.2,<2.4"
            },
            "require-dev": {
                "alcaeus/mongo-php-adapter": "^1.1",
                "mongodb/mongodb": "^1.1",
                "phpunit/phpunit": "^5.7",
                "predis/predis": "~1.0"
            },
            "suggest": {
                "alcaeus/mongo-php-adapter": "Required to use legacy MongoDB driver"
            },
            "type": "library",
            "extra": {
                "branch-alias": {
                    "dev-master": "1.7.x-dev"
                }
            },
            "autoload": {
                "psr-4": {
                    "Doctrine\\Common\\Cache\\": "lib/Doctrine/Common/Cache"
                }
            },
            "notification-url": "https://packagist.org/downloads/",
            "license": [
                "MIT"
            ],
            "authors": [
                {
                    "name": "Roman Borschel",
                    "email": "roman@code-factory.org"
                },
                {
                    "name": "Benjamin Eberlei",
                    "email": "kontakt@beberlei.de"
                },
                {
                    "name": "Guilherme Blanco",
                    "email": "guilhermeblanco@gmail.com"
                },
                {
                    "name": "Jonathan Wage",
                    "email": "jonwage@gmail.com"
                },
                {
                    "name": "Johannes Schmitt",
                    "email": "schmittjoh@gmail.com"
                }
            ],
            "description": "Caching library offering an object-oriented API for many cache backends",
            "homepage": "http://www.doctrine-project.org",
            "keywords": [
                "cache",
                "caching"
            ],
            "time": "2017-08-25T07:02:50+00:00"
        },
        {
            "name": "doctrine/event-manager",
            "version": "v1.0.0",
            "source": {
                "type": "git",
                "url": "https://github.com/doctrine/event-manager.git",
                "reference": "a520bc093a0170feeb6b14e9d83f3a14452e64b3"
            },
            "dist": {
                "type": "zip",
                "url": "https://api.github.com/repos/doctrine/event-manager/zipball/a520bc093a0170feeb6b14e9d83f3a14452e64b3",
                "reference": "a520bc093a0170feeb6b14e9d83f3a14452e64b3",
                "shasum": ""
            },
            "require": {
                "php": "^7.1"
            },
            "conflict": {
                "doctrine/common": "<2.9@dev"
            },
            "require-dev": {
                "doctrine/coding-standard": "^4.0",
                "phpunit/phpunit": "^7.0"
            },
            "type": "library",
            "extra": {
                "branch-alias": {
                    "dev-master": "1.0.x-dev"
                }
            },
            "autoload": {
                "psr-4": {
                    "Doctrine\\Common\\": "lib/Doctrine/Common"
                }
            },
            "notification-url": "https://packagist.org/downloads/",
            "license": [
                "MIT"
            ],
            "authors": [
                {
                    "name": "Roman Borschel",
                    "email": "roman@code-factory.org"
                },
                {
                    "name": "Benjamin Eberlei",
                    "email": "kontakt@beberlei.de"
                },
                {
                    "name": "Guilherme Blanco",
                    "email": "guilhermeblanco@gmail.com"
                },
                {
                    "name": "Jonathan Wage",
                    "email": "jonwage@gmail.com"
                },
                {
                    "name": "Johannes Schmitt",
                    "email": "schmittjoh@gmail.com"
                },
                {
                    "name": "Marco Pivetta",
                    "email": "ocramius@gmail.com"
                }
            ],
            "description": "Doctrine Event Manager component",
            "homepage": "https://www.doctrine-project.org/projects/event-manager.html",
            "keywords": [
                "event",
                "eventdispatcher",
                "eventmanager"
            ],
            "time": "2018-06-11T11:59:03+00:00"
        },
        {
            "name": "ocramius/package-versions",
            "version": "1.4.2",
            "source": {
                "type": "git",
                "url": "https://github.com/Ocramius/PackageVersions.git",
                "reference": "44af6f3a2e2e04f2af46bcb302ad9600cba41c7d"
            },
            "dist": {
                "type": "zip",
                "url": "https://api.github.com/repos/Ocramius/PackageVersions/zipball/44af6f3a2e2e04f2af46bcb302ad9600cba41c7d",
                "reference": "44af6f3a2e2e04f2af46bcb302ad9600cba41c7d",
                "shasum": ""
            },
            "require": {
                "composer-plugin-api": "^1.0.0",
                "php": "^7.1.0"
            },
            "require-dev": {
                "composer/composer": "^1.6.3",
                "doctrine/coding-standard": "^5.0.1",
                "ext-zip": "*",
                "infection/infection": "^0.7.1",
                "phpunit/phpunit": "^7.5.17"
            },
            "type": "composer-plugin",
            "extra": {
                "class": "PackageVersions\\Installer",
                "branch-alias": {
                    "dev-master": "2.0.x-dev"
                }
            },
            "autoload": {
                "psr-4": {
                    "PackageVersions\\": "src/PackageVersions"
                }
            },
            "notification-url": "https://packagist.org/downloads/",
            "license": [
                "MIT"
            ],
            "authors": [
                {
                    "name": "Marco Pivetta",
                    "email": "ocramius@gmail.com"
                }
            ],
            "description": "Composer plugin that provides efficient querying for installed package versions (no runtime IO)",
            "time": "2019-11-15T16:17:10+00:00"
        }
    ],
    "packages-dev": [
        {
            "name": "amphp/amp",
            "version": "v2.4.2",
            "source": {
                "type": "git",
                "url": "https://github.com/amphp/amp.git",
                "reference": "feca077369a47263b22156b3c6389e55f3809f24"
            },
            "dist": {
                "type": "zip",
                "url": "https://api.github.com/repos/amphp/amp/zipball/feca077369a47263b22156b3c6389e55f3809f24",
                "reference": "feca077369a47263b22156b3c6389e55f3809f24",
                "shasum": ""
            },
            "require": {
                "php": ">=7"
            },
            "require-dev": {
                "amphp/php-cs-fixer-config": "dev-master",
                "amphp/phpunit-util": "^1",
                "ext-json": "*",
                "jetbrains/phpstorm-stubs": "^2019.3",
                "phpunit/phpunit": "^6.0.9 | ^7",
                "react/promise": "^2",
                "vimeo/psalm": "^3.9@dev"
            },
            "type": "library",
            "extra": {
                "branch-alias": {
                    "dev-master": "2.x-dev"
                }
            },
            "autoload": {
                "psr-4": {
                    "Amp\\": "lib"
                },
                "files": [
                    "lib/functions.php",
                    "lib/Internal/functions.php"
                ]
            },
            "notification-url": "https://packagist.org/downloads/",
            "license": [
                "MIT"
            ],
            "authors": [
                {
                    "name": "Daniel Lowrey",
                    "email": "rdlowrey@php.net"
                },
                {
                    "name": "Aaron Piotrowski",
                    "email": "aaron@trowski.com"
                },
                {
                    "name": "Bob Weinand",
                    "email": "bobwei9@hotmail.com"
                },
                {
                    "name": "Niklas Keller",
                    "email": "me@kelunik.com"
                }
            ],
            "description": "A non-blocking concurrency framework for PHP applications.",
            "homepage": "http://amphp.org/amp",
            "keywords": [
                "async",
                "asynchronous",
                "awaitable",
                "concurrency",
                "event",
                "event-loop",
                "future",
                "non-blocking",
                "promise"
            ],
            "time": "2020-04-04T15:05:26+00:00"
        },
        {
            "name": "amphp/byte-stream",
            "version": "v1.7.3",
            "source": {
                "type": "git",
                "url": "https://github.com/amphp/byte-stream.git",
                "reference": "b867505edb79dda8f253ca3c3a2bbadae4b16592"
            },
            "dist": {
                "type": "zip",
                "url": "https://api.github.com/repos/amphp/byte-stream/zipball/b867505edb79dda8f253ca3c3a2bbadae4b16592",
                "reference": "b867505edb79dda8f253ca3c3a2bbadae4b16592",
                "shasum": ""
            },
            "require": {
                "amphp/amp": "^2"
            },
            "require-dev": {
                "amphp/php-cs-fixer-config": "dev-master",
                "amphp/phpunit-util": "^1",
                "friendsofphp/php-cs-fixer": "^2.3",
                "jetbrains/phpstorm-stubs": "^2019.3",
                "phpunit/phpunit": "^6 || ^7 || ^8",
                "vimeo/psalm": "^3.9@dev"
            },
            "type": "library",
            "extra": {
                "branch-alias": {
                    "dev-master": "1.x-dev"
                }
            },
            "autoload": {
                "psr-4": {
                    "Amp\\ByteStream\\": "lib"
                },
                "files": [
                    "lib/functions.php"
                ]
            },
            "notification-url": "https://packagist.org/downloads/",
            "license": [
                "MIT"
            ],
            "authors": [
                {
                    "name": "Aaron Piotrowski",
                    "email": "aaron@trowski.com"
                },
                {
                    "name": "Niklas Keller",
                    "email": "me@kelunik.com"
                }
            ],
            "description": "A stream abstraction to make working with non-blocking I/O simple.",
            "homepage": "http://amphp.org/byte-stream",
            "keywords": [
                "amp",
                "amphp",
                "async",
                "io",
                "non-blocking",
                "stream"
            ],
            "time": "2020-04-04T16:56:54+00:00"
        },
        {
            "name": "composer/semver",
            "version": "1.5.1",
            "source": {
                "type": "git",
                "url": "https://github.com/composer/semver.git",
                "reference": "c6bea70230ef4dd483e6bbcab6005f682ed3a8de"
            },
            "dist": {
                "type": "zip",
                "url": "https://api.github.com/repos/composer/semver/zipball/c6bea70230ef4dd483e6bbcab6005f682ed3a8de",
                "reference": "c6bea70230ef4dd483e6bbcab6005f682ed3a8de",
                "shasum": ""
            },
            "require": {
                "php": "^5.3.2 || ^7.0"
            },
            "require-dev": {
                "phpunit/phpunit": "^4.5 || ^5.0.5"
            },
            "type": "library",
            "extra": {
                "branch-alias": {
                    "dev-master": "1.x-dev"
                }
            },
            "autoload": {
                "psr-4": {
                    "Composer\\Semver\\": "src"
                }
            },
            "notification-url": "https://packagist.org/downloads/",
            "license": [
                "MIT"
            ],
            "authors": [
                {
                    "name": "Nils Adermann",
                    "email": "naderman@naderman.de",
                    "homepage": "http://www.naderman.de"
                },
                {
                    "name": "Jordi Boggiano",
                    "email": "j.boggiano@seld.be",
                    "homepage": "http://seld.be"
                },
                {
                    "name": "Rob Bast",
                    "email": "rob.bast@gmail.com",
                    "homepage": "http://robbast.nl"
                }
            ],
            "description": "Semver library that offers utilities, version constraint parsing and validation.",
            "keywords": [
                "semantic",
                "semver",
                "validation",
                "versioning"
            ],
            "time": "2020-01-13T12:06:48+00:00"
        },
        {
            "name": "composer/xdebug-handler",
            "version": "1.4.1",
            "source": {
                "type": "git",
                "url": "https://github.com/composer/xdebug-handler.git",
                "reference": "1ab9842d69e64fb3a01be6b656501032d1b78cb7"
            },
            "dist": {
                "type": "zip",
                "url": "https://api.github.com/repos/composer/xdebug-handler/zipball/1ab9842d69e64fb3a01be6b656501032d1b78cb7",
                "reference": "1ab9842d69e64fb3a01be6b656501032d1b78cb7",
                "shasum": ""
            },
            "require": {
                "php": "^5.3.2 || ^7.0 || ^8.0",
                "psr/log": "^1.0"
            },
            "require-dev": {
                "phpunit/phpunit": "^4.8.35 || ^5.7 || 6.5 - 8"
            },
            "type": "library",
            "autoload": {
                "psr-4": {
                    "Composer\\XdebugHandler\\": "src"
                }
            },
            "notification-url": "https://packagist.org/downloads/",
            "license": [
                "MIT"
            ],
            "authors": [
                {
                    "name": "John Stevenson",
                    "email": "john-stevenson@blueyonder.co.uk"
                }
            ],
            "description": "Restarts a process without Xdebug.",
            "keywords": [
                "Xdebug",
                "performance"
            ],
            "funding": [
                {
                    "url": "https://packagist.com",
                    "type": "custom"
                }
            ],
            "time": "2020-03-01T12:26:26+00:00"
        },
        {
            "name": "dealerdirect/phpcodesniffer-composer-installer",
            "version": "v0.5.0",
            "source": {
                "type": "git",
                "url": "https://github.com/Dealerdirect/phpcodesniffer-composer-installer.git",
                "reference": "e749410375ff6fb7a040a68878c656c2e610b132"
            },
            "dist": {
                "type": "zip",
                "url": "https://api.github.com/repos/Dealerdirect/phpcodesniffer-composer-installer/zipball/e749410375ff6fb7a040a68878c656c2e610b132",
                "reference": "e749410375ff6fb7a040a68878c656c2e610b132",
                "shasum": ""
            },
            "require": {
                "composer-plugin-api": "^1.0",
                "php": "^5.3|^7",
                "squizlabs/php_codesniffer": "^2|^3"
            },
            "require-dev": {
                "composer/composer": "*",
                "phpcompatibility/php-compatibility": "^9.0",
                "sensiolabs/security-checker": "^4.1.0"
            },
            "type": "composer-plugin",
            "extra": {
                "class": "Dealerdirect\\Composer\\Plugin\\Installers\\PHPCodeSniffer\\Plugin"
            },
            "autoload": {
                "psr-4": {
                    "Dealerdirect\\Composer\\Plugin\\Installers\\PHPCodeSniffer\\": "src/"
                }
            },
            "notification-url": "https://packagist.org/downloads/",
            "license": [
                "MIT"
            ],
            "authors": [
                {
                    "name": "Franck Nijhof",
                    "email": "franck.nijhof@dealerdirect.com",
                    "homepage": "http://www.frenck.nl",
                    "role": "Developer / IT Manager"
                }
            ],
            "description": "PHP_CodeSniffer Standards Composer Installer Plugin",
            "homepage": "http://www.dealerdirect.com",
            "keywords": [
                "PHPCodeSniffer",
                "PHP_CodeSniffer",
                "code quality",
                "codesniffer",
                "composer",
                "installer",
                "phpcs",
                "plugin",
                "qa",
                "quality",
                "standard",
                "standards",
                "style guide",
                "stylecheck",
                "tests"
            ],
            "time": "2018-10-26T13:21:45+00:00"
        },
        {
            "name": "doctrine/coding-standard",
            "version": "7.0.2",
            "source": {
                "type": "git",
                "url": "https://github.com/doctrine/coding-standard.git",
                "reference": "d8a60ec4da68025c42795b714f66e277dd3e11de"
            },
            "dist": {
                "type": "zip",
                "url": "https://api.github.com/repos/doctrine/coding-standard/zipball/d8a60ec4da68025c42795b714f66e277dd3e11de",
                "reference": "d8a60ec4da68025c42795b714f66e277dd3e11de",
                "shasum": ""
            },
            "require": {
                "dealerdirect/phpcodesniffer-composer-installer": "^0.5.0",
                "php": "^7.2",
                "slevomat/coding-standard": "^6.0",
                "squizlabs/php_codesniffer": "^3.5.3"
            },
            "type": "phpcodesniffer-standard",
            "extra": {
                "branch-alias": {
                    "dev-master": "7.0.x-dev"
                }
            },
            "autoload": {
                "psr-4": {
                    "Doctrine\\Sniffs\\": "lib/Doctrine/Sniffs"
                }
            },
            "notification-url": "https://packagist.org/downloads/",
            "license": [
                "MIT"
            ],
            "authors": [
                {
                    "name": "Benjamin Eberlei",
                    "email": "kontakt@beberlei.de"
                },
                {
                    "name": "Steve Müller",
                    "email": "st.mueller@dzh-online.de"
                }
            ],
            "description": "The Doctrine Coding Standard is a set of PHPCS rules applied to all Doctrine projects.",
            "homepage": "https://www.doctrine-project.org/projects/coding-standard.html",
            "keywords": [
                "checks",
                "code",
                "coding",
                "cs",
                "doctrine",
                "rules",
                "sniffer",
                "sniffs",
                "standard",
                "style"
            ],
            "time": "2019-12-11T07:59:21+00:00"
        },
        {
            "name": "doctrine/instantiator",
            "version": "1.3.0",
            "source": {
                "type": "git",
                "url": "https://github.com/doctrine/instantiator.git",
                "reference": "ae466f726242e637cebdd526a7d991b9433bacf1"
            },
            "dist": {
                "type": "zip",
                "url": "https://api.github.com/repos/doctrine/instantiator/zipball/ae466f726242e637cebdd526a7d991b9433bacf1",
                "reference": "ae466f726242e637cebdd526a7d991b9433bacf1",
                "shasum": ""
            },
            "require": {
                "php": "^7.1"
            },
            "require-dev": {
                "doctrine/coding-standard": "^6.0",
                "ext-pdo": "*",
                "ext-phar": "*",
                "phpbench/phpbench": "^0.13",
                "phpstan/phpstan-phpunit": "^0.11",
                "phpstan/phpstan-shim": "^0.11",
                "phpunit/phpunit": "^7.0"
            },
            "type": "library",
            "extra": {
                "branch-alias": {
                    "dev-master": "1.2.x-dev"
                }
            },
            "autoload": {
                "psr-4": {
                    "Doctrine\\Instantiator\\": "src/Doctrine/Instantiator/"
                }
            },
            "notification-url": "https://packagist.org/downloads/",
            "license": [
                "MIT"
            ],
            "authors": [
                {
                    "name": "Marco Pivetta",
                    "email": "ocramius@gmail.com",
                    "homepage": "http://ocramius.github.com/"
                }
            ],
            "description": "A small, lightweight utility to instantiate objects in PHP without invoking their constructors",
            "homepage": "https://www.doctrine-project.org/projects/instantiator.html",
            "keywords": [
                "constructor",
                "instantiate"
            ],
            "time": "2019-10-21T16:45:58+00:00"
        },
        {
            "name": "felixfbecker/advanced-json-rpc",
            "version": "v3.1.1",
            "source": {
                "type": "git",
                "url": "https://github.com/felixfbecker/php-advanced-json-rpc.git",
                "reference": "0ed363f8de17d284d479ec813c9ad3f6834b5c40"
            },
            "dist": {
                "type": "zip",
                "url": "https://api.github.com/repos/felixfbecker/php-advanced-json-rpc/zipball/0ed363f8de17d284d479ec813c9ad3f6834b5c40",
                "reference": "0ed363f8de17d284d479ec813c9ad3f6834b5c40",
                "shasum": ""
            },
            "require": {
                "netresearch/jsonmapper": "^1.0 || ^2.0",
                "php": ">=7.0",
                "phpdocumentor/reflection-docblock": "^4.0.0 || ^5.0.0"
            },
            "require-dev": {
                "phpunit/phpunit": "^6.0.0"
            },
            "type": "library",
            "autoload": {
                "psr-4": {
                    "AdvancedJsonRpc\\": "lib/"
                }
            },
            "notification-url": "https://packagist.org/downloads/",
            "license": [
                "ISC"
            ],
            "authors": [
                {
                    "name": "Felix Becker",
                    "email": "felix.b@outlook.com"
                }
            ],
            "description": "A more advanced JSONRPC implementation",
            "time": "2020-03-11T15:21:41+00:00"
        },
        {
            "name": "felixfbecker/language-server-protocol",
            "version": "v1.4.0",
            "source": {
                "type": "git",
                "url": "https://github.com/felixfbecker/php-language-server-protocol.git",
                "reference": "378801f6139bb74ac215d81cca1272af61df9a9f"
            },
            "dist": {
                "type": "zip",
                "url": "https://api.github.com/repos/felixfbecker/php-language-server-protocol/zipball/378801f6139bb74ac215d81cca1272af61df9a9f",
                "reference": "378801f6139bb74ac215d81cca1272af61df9a9f",
                "shasum": ""
            },
            "require": {
                "php": "^7.0"
            },
            "require-dev": {
                "phpstan/phpstan": "*",
                "phpunit/phpunit": "^6.3",
                "squizlabs/php_codesniffer": "^3.1"
            },
            "type": "library",
            "autoload": {
                "psr-4": {
                    "LanguageServerProtocol\\": "src/"
                }
            },
            "notification-url": "https://packagist.org/downloads/",
            "license": [
                "ISC"
            ],
            "authors": [
                {
                    "name": "Felix Becker",
                    "email": "felix.b@outlook.com"
                }
            ],
            "description": "PHP classes for the Language Server Protocol",
            "keywords": [
                "language",
                "microsoft",
                "php",
                "server"
            ],
            "time": "2019-06-23T21:03:50+00:00"
        },
        {
            "name": "jetbrains/phpstorm-stubs",
            "version": "v2019.1",
            "source": {
                "type": "git",
                "url": "https://github.com/JetBrains/phpstorm-stubs.git",
                "reference": "9e309771f362e979ecfb429303ad7a402c657234"
            },
            "dist": {
                "type": "zip",
                "url": "https://api.github.com/repos/JetBrains/phpstorm-stubs/zipball/9e309771f362e979ecfb429303ad7a402c657234",
                "reference": "9e309771f362e979ecfb429303ad7a402c657234",
                "shasum": ""
            },
            "require-dev": {
                "nikic/php-parser": "v4.0.1",
                "php": "^7.1",
                "phpdocumentor/reflection-docblock": "^4.3",
                "phpunit/phpunit": "7.1.4"
            },
            "type": "library",
            "notification-url": "https://packagist.org/downloads/",
            "license": [
                "Apache-2.0"
            ],
            "description": "PHP runtime & extensions header files for PhpStorm",
            "homepage": "https://www.jetbrains.com/phpstorm",
            "keywords": [
                "autocomplete",
                "code",
                "inference",
                "inspection",
                "jetbrains",
                "phpstorm",
                "stubs",
                "type"
            ],
            "time": "2019-03-25T16:59:23+00:00"
        },
        {
            "name": "myclabs/deep-copy",
            "version": "1.9.5",
            "source": {
                "type": "git",
                "url": "https://github.com/myclabs/DeepCopy.git",
                "reference": "b2c28789e80a97badd14145fda39b545d83ca3ef"
            },
            "dist": {
                "type": "zip",
                "url": "https://api.github.com/repos/myclabs/DeepCopy/zipball/b2c28789e80a97badd14145fda39b545d83ca3ef",
                "reference": "b2c28789e80a97badd14145fda39b545d83ca3ef",
                "shasum": ""
            },
            "require": {
                "php": "^7.1"
            },
            "replace": {
                "myclabs/deep-copy": "self.version"
            },
            "require-dev": {
                "doctrine/collections": "^1.0",
                "doctrine/common": "^2.6",
                "phpunit/phpunit": "^7.1"
            },
            "type": "library",
            "autoload": {
                "psr-4": {
                    "DeepCopy\\": "src/DeepCopy/"
                },
                "files": [
                    "src/DeepCopy/deep_copy.php"
                ]
            },
            "notification-url": "https://packagist.org/downloads/",
            "license": [
                "MIT"
            ],
            "description": "Create deep copies (clones) of your objects",
            "keywords": [
                "clone",
                "copy",
                "duplicate",
                "object",
                "object graph"
            ],
            "time": "2020-01-17T21:11:47+00:00"
        },
        {
            "name": "netresearch/jsonmapper",
            "version": "v2.0.0",
            "source": {
                "type": "git",
                "url": "https://github.com/cweiske/jsonmapper.git",
                "reference": "e245890383c3ed38b6d202ee373c23ccfebc0f54"
            },
            "dist": {
                "type": "zip",
                "url": "https://api.github.com/repos/cweiske/jsonmapper/zipball/e245890383c3ed38b6d202ee373c23ccfebc0f54",
                "reference": "e245890383c3ed38b6d202ee373c23ccfebc0f54",
                "shasum": ""
            },
            "require": {
                "ext-json": "*",
                "ext-pcre": "*",
                "ext-reflection": "*",
                "ext-spl": "*",
                "php": ">=5.6"
            },
            "require-dev": {
                "phpunit/phpunit": "~4.8.35 || ~5.7 || ~6.4 || ~7.0",
                "squizlabs/php_codesniffer": "~3.5"
            },
            "type": "library",
            "autoload": {
                "psr-0": {
                    "JsonMapper": "src/"
                }
            },
            "notification-url": "https://packagist.org/downloads/",
            "license": [
                "OSL-3.0"
            ],
            "authors": [
                {
                    "name": "Christian Weiske",
                    "email": "cweiske@cweiske.de",
                    "homepage": "http://github.com/cweiske/jsonmapper/",
                    "role": "Developer"
                }
            ],
            "description": "Map nested JSON structures onto PHP classes",
            "time": "2020-03-04T17:23:33+00:00"
        },
        {
            "name": "nikic/php-parser",
            "version": "v4.4.0",
            "source": {
                "type": "git",
                "url": "https://github.com/nikic/PHP-Parser.git",
                "reference": "bd43ec7152eaaab3bd8c6d0aa95ceeb1df8ee120"
            },
            "dist": {
                "type": "zip",
                "url": "https://api.github.com/repos/nikic/PHP-Parser/zipball/bd43ec7152eaaab3bd8c6d0aa95ceeb1df8ee120",
                "reference": "bd43ec7152eaaab3bd8c6d0aa95ceeb1df8ee120",
                "shasum": ""
            },
            "require": {
                "ext-tokenizer": "*",
                "php": ">=7.0"
            },
            "require-dev": {
                "ircmaxell/php-yacc": "0.0.5",
                "phpunit/phpunit": "^6.5 || ^7.0 || ^8.0"
            },
            "bin": [
                "bin/php-parse"
            ],
            "type": "library",
            "extra": {
                "branch-alias": {
                    "dev-master": "4.3-dev"
                }
            },
            "autoload": {
                "psr-4": {
                    "PhpParser\\": "lib/PhpParser"
                }
            },
            "notification-url": "https://packagist.org/downloads/",
            "license": [
                "BSD-3-Clause"
            ],
            "authors": [
                {
                    "name": "Nikita Popov"
                }
            ],
            "description": "A PHP parser written in PHP",
            "keywords": [
                "parser",
                "php"
            ],
            "time": "2020-04-10T16:34:50+00:00"
        },
        {
            "name": "openlss/lib-array2xml",
            "version": "1.0.0",
            "source": {
                "type": "git",
                "url": "https://github.com/nullivex/lib-array2xml.git",
                "reference": "a91f18a8dfc69ffabe5f9b068bc39bb202c81d90"
            },
            "dist": {
                "type": "zip",
                "url": "https://api.github.com/repos/nullivex/lib-array2xml/zipball/a91f18a8dfc69ffabe5f9b068bc39bb202c81d90",
                "reference": "a91f18a8dfc69ffabe5f9b068bc39bb202c81d90",
                "shasum": ""
            },
            "require": {
                "php": ">=5.3.2"
            },
            "type": "library",
            "autoload": {
                "psr-0": {
                    "LSS": ""
                }
            },
            "notification-url": "https://packagist.org/downloads/",
            "license": [
                "Apache-2.0"
            ],
            "authors": [
                {
                    "name": "Bryan Tong",
                    "email": "bryan@nullivex.com",
                    "homepage": "https://www.nullivex.com"
                },
                {
                    "name": "Tony Butler",
                    "email": "spudz76@gmail.com",
                    "homepage": "https://www.nullivex.com"
                }
            ],
            "description": "Array2XML conversion library credit to lalit.org",
            "homepage": "https://www.nullivex.com",
            "keywords": [
                "array",
                "array conversion",
                "xml",
                "xml conversion"
            ],
            "time": "2019-03-29T20:06:56+00:00"
        },
        {
            "name": "phar-io/manifest",
            "version": "1.0.3",
            "source": {
                "type": "git",
                "url": "https://github.com/phar-io/manifest.git",
                "reference": "7761fcacf03b4d4f16e7ccb606d4879ca431fcf4"
            },
            "dist": {
                "type": "zip",
                "url": "https://api.github.com/repos/phar-io/manifest/zipball/7761fcacf03b4d4f16e7ccb606d4879ca431fcf4",
                "reference": "7761fcacf03b4d4f16e7ccb606d4879ca431fcf4",
                "shasum": ""
            },
            "require": {
                "ext-dom": "*",
                "ext-phar": "*",
                "phar-io/version": "^2.0",
                "php": "^5.6 || ^7.0"
            },
            "type": "library",
            "extra": {
                "branch-alias": {
                    "dev-master": "1.0.x-dev"
                }
            },
            "autoload": {
                "classmap": [
                    "src/"
                ]
            },
            "notification-url": "https://packagist.org/downloads/",
            "license": [
                "BSD-3-Clause"
            ],
            "authors": [
                {
                    "name": "Arne Blankerts",
                    "email": "arne@blankerts.de",
                    "role": "Developer"
                },
                {
                    "name": "Sebastian Heuer",
                    "email": "sebastian@phpeople.de",
                    "role": "Developer"
                },
                {
                    "name": "Sebastian Bergmann",
                    "email": "sebastian@phpunit.de",
                    "role": "Developer"
                }
            ],
            "description": "Component for reading phar.io manifest information from a PHP Archive (PHAR)",
            "time": "2018-07-08T19:23:20+00:00"
        },
        {
            "name": "phar-io/version",
            "version": "2.0.1",
            "source": {
                "type": "git",
                "url": "https://github.com/phar-io/version.git",
                "reference": "45a2ec53a73c70ce41d55cedef9063630abaf1b6"
            },
            "dist": {
                "type": "zip",
                "url": "https://api.github.com/repos/phar-io/version/zipball/45a2ec53a73c70ce41d55cedef9063630abaf1b6",
                "reference": "45a2ec53a73c70ce41d55cedef9063630abaf1b6",
                "shasum": ""
            },
            "require": {
                "php": "^5.6 || ^7.0"
            },
            "type": "library",
            "autoload": {
                "classmap": [
                    "src/"
                ]
            },
            "notification-url": "https://packagist.org/downloads/",
            "license": [
                "BSD-3-Clause"
            ],
            "authors": [
                {
                    "name": "Arne Blankerts",
                    "email": "arne@blankerts.de",
                    "role": "Developer"
                },
                {
                    "name": "Sebastian Heuer",
                    "email": "sebastian@phpeople.de",
                    "role": "Developer"
                },
                {
                    "name": "Sebastian Bergmann",
                    "email": "sebastian@phpunit.de",
                    "role": "Developer"
                }
            ],
            "description": "Library for handling version information and constraints",
            "time": "2018-07-08T19:19:57+00:00"
        },
        {
            "name": "phpdocumentor/reflection-common",
            "version": "2.0.0",
            "source": {
                "type": "git",
                "url": "https://github.com/phpDocumentor/ReflectionCommon.git",
                "reference": "63a995caa1ca9e5590304cd845c15ad6d482a62a"
            },
            "dist": {
                "type": "zip",
                "url": "https://api.github.com/repos/phpDocumentor/ReflectionCommon/zipball/63a995caa1ca9e5590304cd845c15ad6d482a62a",
                "reference": "63a995caa1ca9e5590304cd845c15ad6d482a62a",
                "shasum": ""
            },
            "require": {
                "php": ">=7.1"
            },
            "require-dev": {
                "phpunit/phpunit": "~6"
            },
            "type": "library",
            "extra": {
                "branch-alias": {
                    "dev-master": "2.x-dev"
                }
            },
            "autoload": {
                "psr-4": {
                    "phpDocumentor\\Reflection\\": "src/"
                }
            },
            "notification-url": "https://packagist.org/downloads/",
            "license": [
                "MIT"
            ],
            "authors": [
                {
                    "name": "Jaap van Otterdijk",
                    "email": "opensource@ijaap.nl"
                }
            ],
            "description": "Common reflection classes used by phpdocumentor to reflect the code structure",
            "homepage": "http://www.phpdoc.org",
            "keywords": [
                "FQSEN",
                "phpDocumentor",
                "phpdoc",
                "reflection",
                "static analysis"
            ],
            "time": "2018-08-07T13:53:10+00:00"
        },
        {
            "name": "phpdocumentor/reflection-docblock",
            "version": "5.1.0",
            "source": {
                "type": "git",
                "url": "https://github.com/phpDocumentor/ReflectionDocBlock.git",
                "reference": "cd72d394ca794d3466a3b2fc09d5a6c1dc86b47e"
            },
            "dist": {
                "type": "zip",
                "url": "https://api.github.com/repos/phpDocumentor/ReflectionDocBlock/zipball/cd72d394ca794d3466a3b2fc09d5a6c1dc86b47e",
                "reference": "cd72d394ca794d3466a3b2fc09d5a6c1dc86b47e",
                "shasum": ""
            },
            "require": {
                "ext-filter": "^7.1",
                "php": "^7.2",
                "phpdocumentor/reflection-common": "^2.0",
                "phpdocumentor/type-resolver": "^1.0",
                "webmozart/assert": "^1"
            },
            "require-dev": {
                "doctrine/instantiator": "^1",
                "mockery/mockery": "^1"
            },
            "type": "library",
            "extra": {
                "branch-alias": {
                    "dev-master": "5.x-dev"
                }
            },
            "autoload": {
                "psr-4": {
                    "phpDocumentor\\Reflection\\": "src"
                }
            },
            "notification-url": "https://packagist.org/downloads/",
            "license": [
                "MIT"
            ],
            "authors": [
                {
                    "name": "Mike van Riel",
                    "email": "me@mikevanriel.com"
                },
                {
                    "name": "Jaap van Otterdijk",
                    "email": "account@ijaap.nl"
                }
            ],
            "description": "With this component, a library can provide support for annotations via DocBlocks or otherwise retrieve information that is embedded in a DocBlock.",
            "time": "2020-02-22T12:28:44+00:00"
        },
        {
            "name": "phpdocumentor/type-resolver",
            "version": "1.1.0",
            "source": {
                "type": "git",
                "url": "https://github.com/phpDocumentor/TypeResolver.git",
                "reference": "7462d5f123dfc080dfdf26897032a6513644fc95"
            },
            "dist": {
                "type": "zip",
                "url": "https://api.github.com/repos/phpDocumentor/TypeResolver/zipball/7462d5f123dfc080dfdf26897032a6513644fc95",
                "reference": "7462d5f123dfc080dfdf26897032a6513644fc95",
                "shasum": ""
            },
            "require": {
                "php": "^7.2",
                "phpdocumentor/reflection-common": "^2.0"
            },
            "require-dev": {
                "ext-tokenizer": "^7.2",
                "mockery/mockery": "~1"
            },
            "type": "library",
            "extra": {
                "branch-alias": {
                    "dev-master": "1.x-dev"
                }
            },
            "autoload": {
                "psr-4": {
                    "phpDocumentor\\Reflection\\": "src"
                }
            },
            "notification-url": "https://packagist.org/downloads/",
            "license": [
                "MIT"
            ],
            "authors": [
                {
                    "name": "Mike van Riel",
                    "email": "me@mikevanriel.com"
                }
            ],
            "description": "A PSR-5 based resolver of Class names, Types and Structural Element Names",
            "time": "2020-02-18T18:59:58+00:00"
        },
        {
            "name": "phpspec/prophecy",
            "version": "v1.10.3",
            "source": {
                "type": "git",
                "url": "https://github.com/phpspec/prophecy.git",
                "reference": "451c3cd1418cf640de218914901e51b064abb093"
            },
            "dist": {
                "type": "zip",
                "url": "https://api.github.com/repos/phpspec/prophecy/zipball/451c3cd1418cf640de218914901e51b064abb093",
                "reference": "451c3cd1418cf640de218914901e51b064abb093",
                "shasum": ""
            },
            "require": {
                "doctrine/instantiator": "^1.0.2",
                "php": "^5.3|^7.0",
                "phpdocumentor/reflection-docblock": "^2.0|^3.0.2|^4.0|^5.0",
                "sebastian/comparator": "^1.2.3|^2.0|^3.0|^4.0",
                "sebastian/recursion-context": "^1.0|^2.0|^3.0|^4.0"
            },
            "require-dev": {
                "phpspec/phpspec": "^2.5 || ^3.2",
                "phpunit/phpunit": "^4.8.35 || ^5.7 || ^6.5 || ^7.1"
            },
            "type": "library",
            "extra": {
                "branch-alias": {
                    "dev-master": "1.10.x-dev"
                }
            },
            "autoload": {
                "psr-4": {
                    "Prophecy\\": "src/Prophecy"
                }
            },
            "notification-url": "https://packagist.org/downloads/",
            "license": [
                "MIT"
            ],
            "authors": [
                {
                    "name": "Konstantin Kudryashov",
                    "email": "ever.zet@gmail.com",
                    "homepage": "http://everzet.com"
                },
                {
                    "name": "Marcello Duarte",
                    "email": "marcello.duarte@gmail.com"
                }
            ],
            "description": "Highly opinionated mocking framework for PHP 5.3+",
            "homepage": "https://github.com/phpspec/prophecy",
            "keywords": [
                "Double",
                "Dummy",
                "fake",
                "mock",
                "spy",
                "stub"
            ],
            "time": "2020-03-05T15:02:03+00:00"
        },
        {
            "name": "phpstan/phpdoc-parser",
            "version": "0.4.4",
            "source": {
                "type": "git",
                "url": "https://github.com/phpstan/phpdoc-parser.git",
                "reference": "d8d9d4645379e677466d407034436bb155b11c65"
            },
            "dist": {
                "type": "zip",
                "url": "https://api.github.com/repos/phpstan/phpdoc-parser/zipball/d8d9d4645379e677466d407034436bb155b11c65",
                "reference": "d8d9d4645379e677466d407034436bb155b11c65",
                "shasum": ""
            },
            "require": {
                "php": "~7.1"
            },
            "require-dev": {
                "consistence/coding-standard": "^3.5",
                "ergebnis/composer-normalize": "^2.0.2",
                "jakub-onderka/php-parallel-lint": "^0.9.2",
                "phing/phing": "^2.16.0",
                "phpstan/extension-installer": "^1.0",
                "phpstan/phpstan": "^0.12.19",
                "phpstan/phpstan-strict-rules": "^0.12",
                "phpunit/phpunit": "^6.3",
                "slevomat/coding-standard": "^4.7.2",
                "symfony/process": "^4.0"
            },
            "type": "library",
            "extra": {
                "branch-alias": {
                    "dev-master": "0.4-dev"
                }
            },
            "autoload": {
                "psr-4": {
                    "PHPStan\\PhpDocParser\\": [
                        "src/"
                    ]
                }
            },
            "notification-url": "https://packagist.org/downloads/",
            "license": [
                "MIT"
            ],
            "description": "PHPDoc parser with support for nullable, intersection and generic types",
            "time": "2020-04-13T16:28:46+00:00"
        },
        {
            "name": "phpstan/phpstan",
            "version": "0.12.18",
            "source": {
                "type": "git",
                "url": "https://github.com/phpstan/phpstan.git",
                "reference": "1ce27fe29c8660a27926127d350d53d80c4d4286"
            },
            "dist": {
                "type": "zip",
                "url": "https://api.github.com/repos/phpstan/phpstan/zipball/1ce27fe29c8660a27926127d350d53d80c4d4286",
                "reference": "1ce27fe29c8660a27926127d350d53d80c4d4286",
                "shasum": ""
            },
            "require": {
                "php": "^7.1"
            },
            "bin": [
                "phpstan",
                "phpstan.phar"
            ],
            "type": "library",
            "extra": {
                "branch-alias": {
                    "dev-master": "0.12-dev"
                }
            },
            "autoload": {
                "files": [
                    "bootstrap.php"
                ]
            },
            "notification-url": "https://packagist.org/downloads/",
            "license": [
                "MIT"
            ],
            "description": "PHPStan - PHP Static Analysis Tool",
            "time": "2020-03-22T16:51:47+00:00"
        },
        {
            "name": "phpstan/phpstan-strict-rules",
            "version": "0.12.2",
            "source": {
                "type": "git",
                "url": "https://github.com/phpstan/phpstan-strict-rules.git",
                "reference": "a670a59aff7cf96f75d21b974860ada10e25b2ee"
            },
            "dist": {
                "type": "zip",
                "url": "https://api.github.com/repos/phpstan/phpstan-strict-rules/zipball/a670a59aff7cf96f75d21b974860ada10e25b2ee",
                "reference": "a670a59aff7cf96f75d21b974860ada10e25b2ee",
                "shasum": ""
            },
            "require": {
                "php": "~7.1",
                "phpstan/phpstan": "^0.12.6"
            },
            "require-dev": {
                "consistence/coding-standard": "^3.0.1",
                "dealerdirect/phpcodesniffer-composer-installer": "^0.4.4",
                "ergebnis/composer-normalize": "^2.0.2",
                "jakub-onderka/php-parallel-lint": "^1.0",
                "phing/phing": "^2.16.0",
                "phpstan/phpstan-phpunit": "^0.12",
                "phpunit/phpunit": "^7.0",
                "slevomat/coding-standard": "^4.5.2"
            },
            "type": "phpstan-extension",
            "extra": {
                "branch-alias": {
                    "dev-master": "0.12-dev"
                },
                "phpstan": {
                    "includes": [
                        "rules.neon"
                    ]
                }
            },
            "autoload": {
                "psr-4": {
                    "PHPStan\\": "src/"
                }
            },
            "notification-url": "https://packagist.org/downloads/",
            "license": [
                "MIT"
            ],
            "description": "Extra strict and opinionated rules for PHPStan",
            "time": "2020-01-20T13:08:52+00:00"
        },
        {
            "name": "phpunit/php-code-coverage",
            "version": "8.0.1",
            "source": {
                "type": "git",
                "url": "https://github.com/sebastianbergmann/php-code-coverage.git",
                "reference": "31e94ccc084025d6abee0585df533eb3a792b96a"
            },
            "dist": {
                "type": "zip",
                "url": "https://api.github.com/repos/sebastianbergmann/php-code-coverage/zipball/31e94ccc084025d6abee0585df533eb3a792b96a",
                "reference": "31e94ccc084025d6abee0585df533eb3a792b96a",
                "shasum": ""
            },
            "require": {
                "ext-dom": "*",
                "ext-xmlwriter": "*",
                "php": "^7.3",
                "phpunit/php-file-iterator": "^3.0",
                "phpunit/php-text-template": "^2.0",
                "phpunit/php-token-stream": "^4.0",
                "sebastian/code-unit-reverse-lookup": "^2.0",
                "sebastian/environment": "^5.0",
                "sebastian/version": "^3.0",
                "theseer/tokenizer": "^1.1.3"
            },
            "require-dev": {
                "phpunit/phpunit": "^9.0"
            },
            "suggest": {
                "ext-pcov": "*",
                "ext-xdebug": "*"
            },
            "type": "library",
            "extra": {
                "branch-alias": {
                    "dev-master": "8.0-dev"
                }
            },
            "autoload": {
                "classmap": [
                    "src/"
                ]
            },
            "notification-url": "https://packagist.org/downloads/",
            "license": [
                "BSD-3-Clause"
            ],
            "authors": [
                {
                    "name": "Sebastian Bergmann",
                    "email": "sebastian@phpunit.de",
                    "role": "lead"
                }
            ],
            "description": "Library that provides collection, processing, and rendering functionality for PHP code coverage information.",
            "homepage": "https://github.com/sebastianbergmann/php-code-coverage",
            "keywords": [
                "coverage",
                "testing",
                "xunit"
            ],
            "time": "2020-02-19T13:41:19+00:00"
        },
        {
            "name": "phpunit/php-file-iterator",
            "version": "3.0.0",
            "source": {
                "type": "git",
                "url": "https://github.com/sebastianbergmann/php-file-iterator.git",
                "reference": "354d4a5faa7449a377a18b94a2026ca3415e3d7a"
            },
            "dist": {
                "type": "zip",
                "url": "https://api.github.com/repos/sebastianbergmann/php-file-iterator/zipball/354d4a5faa7449a377a18b94a2026ca3415e3d7a",
                "reference": "354d4a5faa7449a377a18b94a2026ca3415e3d7a",
                "shasum": ""
            },
            "require": {
                "php": "^7.3"
            },
            "require-dev": {
                "phpunit/phpunit": "^9.0"
            },
            "type": "library",
            "extra": {
                "branch-alias": {
                    "dev-master": "3.0-dev"
                }
            },
            "autoload": {
                "classmap": [
                    "src/"
                ]
            },
            "notification-url": "https://packagist.org/downloads/",
            "license": [
                "BSD-3-Clause"
            ],
            "authors": [
                {
                    "name": "Sebastian Bergmann",
                    "email": "sebastian@phpunit.de",
                    "role": "lead"
                }
            ],
            "description": "FilterIterator implementation that filters files based on a list of suffixes.",
            "homepage": "https://github.com/sebastianbergmann/php-file-iterator/",
            "keywords": [
                "filesystem",
                "iterator"
            ],
            "time": "2020-02-07T06:05:22+00:00"
        },
        {
            "name": "phpunit/php-invoker",
            "version": "3.0.0",
            "source": {
                "type": "git",
                "url": "https://github.com/sebastianbergmann/php-invoker.git",
                "reference": "7579d5a1ba7f3ac11c80004d205877911315ae7a"
            },
            "dist": {
                "type": "zip",
                "url": "https://api.github.com/repos/sebastianbergmann/php-invoker/zipball/7579d5a1ba7f3ac11c80004d205877911315ae7a",
                "reference": "7579d5a1ba7f3ac11c80004d205877911315ae7a",
                "shasum": ""
            },
            "require": {
                "php": "^7.3"
            },
            "require-dev": {
                "ext-pcntl": "*",
                "phpunit/phpunit": "^9.0"
            },
            "suggest": {
                "ext-pcntl": "*"
            },
            "type": "library",
            "extra": {
                "branch-alias": {
                    "dev-master": "3.0-dev"
                }
            },
            "autoload": {
                "classmap": [
                    "src/"
                ]
            },
            "notification-url": "https://packagist.org/downloads/",
            "license": [
                "BSD-3-Clause"
            ],
            "authors": [
                {
                    "name": "Sebastian Bergmann",
                    "email": "sebastian@phpunit.de",
                    "role": "lead"
                }
            ],
            "description": "Invoke callables with a timeout",
            "homepage": "https://github.com/sebastianbergmann/php-invoker/",
            "keywords": [
                "process"
            ],
            "time": "2020-02-07T06:06:11+00:00"
        },
        {
            "name": "phpunit/php-text-template",
            "version": "2.0.0",
            "source": {
                "type": "git",
                "url": "https://github.com/sebastianbergmann/php-text-template.git",
                "reference": "526dc996cc0ebdfa428cd2dfccd79b7b53fee346"
            },
            "dist": {
                "type": "zip",
                "url": "https://api.github.com/repos/sebastianbergmann/php-text-template/zipball/526dc996cc0ebdfa428cd2dfccd79b7b53fee346",
                "reference": "526dc996cc0ebdfa428cd2dfccd79b7b53fee346",
                "shasum": ""
            },
            "require": {
                "php": "^7.3"
            },
            "type": "library",
            "extra": {
                "branch-alias": {
                    "dev-master": "2.0-dev"
                }
            },
            "autoload": {
                "classmap": [
                    "src/"
                ]
            },
            "notification-url": "https://packagist.org/downloads/",
            "license": [
                "BSD-3-Clause"
            ],
            "authors": [
                {
                    "name": "Sebastian Bergmann",
                    "email": "sebastian@phpunit.de",
                    "role": "lead"
                }
            ],
            "description": "Simple template engine.",
            "homepage": "https://github.com/sebastianbergmann/php-text-template/",
            "keywords": [
                "template"
            ],
            "time": "2020-02-01T07:43:44+00:00"
        },
        {
            "name": "phpunit/php-timer",
            "version": "3.0.0",
            "source": {
                "type": "git",
                "url": "https://github.com/sebastianbergmann/php-timer.git",
                "reference": "4118013a4d0f97356eae8e7fb2f6c6472575d1df"
            },
            "dist": {
                "type": "zip",
                "url": "https://api.github.com/repos/sebastianbergmann/php-timer/zipball/4118013a4d0f97356eae8e7fb2f6c6472575d1df",
                "reference": "4118013a4d0f97356eae8e7fb2f6c6472575d1df",
                "shasum": ""
            },
            "require": {
                "php": "^7.3"
            },
            "require-dev": {
                "phpunit/phpunit": "^9.0"
            },
            "type": "library",
            "extra": {
                "branch-alias": {
                    "dev-master": "3.0-dev"
                }
            },
            "autoload": {
                "classmap": [
                    "src/"
                ]
            },
            "notification-url": "https://packagist.org/downloads/",
            "license": [
                "BSD-3-Clause"
            ],
            "authors": [
                {
                    "name": "Sebastian Bergmann",
                    "email": "sebastian@phpunit.de",
                    "role": "lead"
                }
            ],
            "description": "Utility class for timing",
            "homepage": "https://github.com/sebastianbergmann/php-timer/",
            "keywords": [
                "timer"
            ],
            "time": "2020-02-07T06:08:11+00:00"
        },
        {
            "name": "phpunit/php-token-stream",
            "version": "4.0.0",
            "source": {
                "type": "git",
                "url": "https://github.com/sebastianbergmann/php-token-stream.git",
                "reference": "b2560a0c33f7710e4d7f8780964193e8e8f8effe"
            },
            "dist": {
                "type": "zip",
                "url": "https://api.github.com/repos/sebastianbergmann/php-token-stream/zipball/b2560a0c33f7710e4d7f8780964193e8e8f8effe",
                "reference": "b2560a0c33f7710e4d7f8780964193e8e8f8effe",
                "shasum": ""
            },
            "require": {
                "ext-tokenizer": "*",
                "php": "^7.3"
            },
            "require-dev": {
                "phpunit/phpunit": "^9.0"
            },
            "type": "library",
            "extra": {
                "branch-alias": {
                    "dev-master": "4.0-dev"
                }
            },
            "autoload": {
                "classmap": [
                    "src/"
                ]
            },
            "notification-url": "https://packagist.org/downloads/",
            "license": [
                "BSD-3-Clause"
            ],
            "authors": [
                {
                    "name": "Sebastian Bergmann",
                    "email": "sebastian@phpunit.de"
                }
            ],
            "description": "Wrapper around PHP's tokenizer extension.",
            "homepage": "https://github.com/sebastianbergmann/php-token-stream/",
            "keywords": [
                "tokenizer"
            ],
            "time": "2020-02-07T06:19:00+00:00"
        },
        {
            "name": "phpunit/phpunit",
            "version": "9.1.1",
            "source": {
                "type": "git",
                "url": "https://github.com/sebastianbergmann/phpunit.git",
                "reference": "848f6521c906500e66229668768576d35de0227e"
            },
            "dist": {
                "type": "zip",
                "url": "https://api.github.com/repos/sebastianbergmann/phpunit/zipball/848f6521c906500e66229668768576d35de0227e",
                "reference": "848f6521c906500e66229668768576d35de0227e",
                "shasum": ""
            },
            "require": {
                "doctrine/instantiator": "^1.2.0",
                "ext-dom": "*",
                "ext-json": "*",
                "ext-libxml": "*",
                "ext-mbstring": "*",
                "ext-xml": "*",
                "ext-xmlwriter": "*",
                "myclabs/deep-copy": "^1.9.1",
                "phar-io/manifest": "^1.0.3",
                "phar-io/version": "^2.0.1",
                "php": "^7.3",
                "phpspec/prophecy": "^1.8.1",
                "phpunit/php-code-coverage": "^8.0.1",
                "phpunit/php-file-iterator": "^3.0",
                "phpunit/php-invoker": "^3.0",
                "phpunit/php-text-template": "^2.0",
                "phpunit/php-timer": "^3.0",
                "sebastian/code-unit": "^1.0",
                "sebastian/comparator": "^4.0",
                "sebastian/diff": "^4.0",
                "sebastian/environment": "^5.0.1",
                "sebastian/exporter": "^4.0",
                "sebastian/global-state": "^4.0",
                "sebastian/object-enumerator": "^4.0",
                "sebastian/resource-operations": "^3.0",
                "sebastian/type": "^2.0",
                "sebastian/version": "^3.0"
            },
            "require-dev": {
                "ext-pdo": "*"
            },
            "suggest": {
                "ext-soap": "*",
                "ext-xdebug": "*"
            },
            "bin": [
                "phpunit"
            ],
            "type": "library",
            "extra": {
                "branch-alias": {
                    "dev-master": "9.1-dev"
                }
            },
            "autoload": {
                "classmap": [
                    "src/"
                ],
                "files": [
                    "src/Framework/Assert/Functions.php"
                ]
            },
            "notification-url": "https://packagist.org/downloads/",
            "license": [
                "BSD-3-Clause"
            ],
            "authors": [
                {
                    "name": "Sebastian Bergmann",
                    "email": "sebastian@phpunit.de",
                    "role": "lead"
                }
            ],
            "description": "The PHP Unit Testing framework.",
            "homepage": "https://phpunit.de/",
            "keywords": [
                "phpunit",
                "testing",
                "xunit"
            ],
            "time": "2020-04-03T14:40:04+00:00"
        },
        {
            "name": "psr/log",
            "version": "1.1.3",
            "source": {
                "type": "git",
                "url": "https://github.com/php-fig/log.git",
                "reference": "0f73288fd15629204f9d42b7055f72dacbe811fc"
            },
            "dist": {
                "type": "zip",
                "url": "https://api.github.com/repos/php-fig/log/zipball/0f73288fd15629204f9d42b7055f72dacbe811fc",
                "reference": "0f73288fd15629204f9d42b7055f72dacbe811fc",
                "shasum": ""
            },
            "require": {
                "php": ">=5.3.0"
            },
            "type": "library",
            "extra": {
                "branch-alias": {
                    "dev-master": "1.1.x-dev"
                }
            },
            "autoload": {
                "psr-4": {
                    "Psr\\Log\\": "Psr/Log/"
                }
            },
            "notification-url": "https://packagist.org/downloads/",
            "license": [
                "MIT"
            ],
            "authors": [
                {
                    "name": "PHP-FIG",
                    "homepage": "http://www.php-fig.org/"
                }
            ],
            "description": "Common interface for logging libraries",
            "homepage": "https://github.com/php-fig/log",
            "keywords": [
                "log",
                "psr",
                "psr-3"
            ],
            "time": "2020-03-23T09:12:05+00:00"
        },
        {
            "name": "sebastian/code-unit",
            "version": "1.0.0",
            "source": {
                "type": "git",
                "url": "https://github.com/sebastianbergmann/code-unit.git",
                "reference": "8d8f09bd47c75159921e6e84fdef146343962866"
            },
            "dist": {
                "type": "zip",
                "url": "https://api.github.com/repos/sebastianbergmann/code-unit/zipball/8d8f09bd47c75159921e6e84fdef146343962866",
                "reference": "8d8f09bd47c75159921e6e84fdef146343962866",
                "shasum": ""
            },
            "require": {
                "php": "^7.3"
            },
            "require-dev": {
                "phpunit/phpunit": "^9.0"
            },
            "type": "library",
            "extra": {
                "branch-alias": {
                    "dev-master": "1.0-dev"
                }
            },
            "autoload": {
                "classmap": [
                    "src/"
                ]
            },
            "notification-url": "https://packagist.org/downloads/",
            "license": [
                "BSD-3-Clause"
            ],
            "authors": [
                {
                    "name": "Sebastian Bergmann",
                    "email": "sebastian@phpunit.de",
                    "role": "lead"
                }
            ],
            "description": "Collection of value objects that represent the PHP code units",
            "homepage": "https://github.com/sebastianbergmann/code-unit",
            "time": "2020-03-30T11:59:20+00:00"
        },
        {
            "name": "sebastian/code-unit-reverse-lookup",
            "version": "2.0.0",
            "source": {
                "type": "git",
                "url": "https://github.com/sebastianbergmann/code-unit-reverse-lookup.git",
                "reference": "5b5dbe0044085ac41df47e79d34911a15b96d82e"
            },
            "dist": {
                "type": "zip",
                "url": "https://api.github.com/repos/sebastianbergmann/code-unit-reverse-lookup/zipball/5b5dbe0044085ac41df47e79d34911a15b96d82e",
                "reference": "5b5dbe0044085ac41df47e79d34911a15b96d82e",
                "shasum": ""
            },
            "require": {
                "php": "^7.3"
            },
            "require-dev": {
                "phpunit/phpunit": "^9.0"
            },
            "type": "library",
            "extra": {
                "branch-alias": {
                    "dev-master": "2.0-dev"
                }
            },
            "autoload": {
                "classmap": [
                    "src/"
                ]
            },
            "notification-url": "https://packagist.org/downloads/",
            "license": [
                "BSD-3-Clause"
            ],
            "authors": [
                {
                    "name": "Sebastian Bergmann",
                    "email": "sebastian@phpunit.de"
                }
            ],
            "description": "Looks up which function or method a line of code belongs to",
            "homepage": "https://github.com/sebastianbergmann/code-unit-reverse-lookup/",
            "time": "2020-02-07T06:20:13+00:00"
        },
        {
            "name": "sebastian/comparator",
            "version": "4.0.0",
            "source": {
                "type": "git",
                "url": "https://github.com/sebastianbergmann/comparator.git",
                "reference": "85b3435da967696ed618ff745f32be3ff4a2b8e8"
            },
            "dist": {
                "type": "zip",
                "url": "https://api.github.com/repos/sebastianbergmann/comparator/zipball/85b3435da967696ed618ff745f32be3ff4a2b8e8",
                "reference": "85b3435da967696ed618ff745f32be3ff4a2b8e8",
                "shasum": ""
            },
            "require": {
                "php": "^7.3",
                "sebastian/diff": "^4.0",
                "sebastian/exporter": "^4.0"
            },
            "require-dev": {
                "phpunit/phpunit": "^9.0"
            },
            "type": "library",
            "extra": {
                "branch-alias": {
                    "dev-master": "4.0-dev"
                }
            },
            "autoload": {
                "classmap": [
                    "src/"
                ]
            },
            "notification-url": "https://packagist.org/downloads/",
            "license": [
                "BSD-3-Clause"
            ],
            "authors": [
                {
                    "name": "Sebastian Bergmann",
                    "email": "sebastian@phpunit.de"
                },
                {
                    "name": "Jeff Welch",
                    "email": "whatthejeff@gmail.com"
                },
                {
                    "name": "Volker Dusch",
                    "email": "github@wallbash.com"
                },
                {
                    "name": "Bernhard Schussek",
                    "email": "bschussek@2bepublished.at"
                }
            ],
            "description": "Provides the functionality to compare PHP values for equality",
            "homepage": "https://github.com/sebastianbergmann/comparator",
            "keywords": [
                "comparator",
                "compare",
                "equality"
            ],
            "time": "2020-02-07T06:08:51+00:00"
        },
        {
            "name": "sebastian/diff",
            "version": "4.0.0",
            "source": {
                "type": "git",
                "url": "https://github.com/sebastianbergmann/diff.git",
                "reference": "c0c26c9188b538bfa985ae10c9f05d278f12060d"
            },
            "dist": {
                "type": "zip",
                "url": "https://api.github.com/repos/sebastianbergmann/diff/zipball/c0c26c9188b538bfa985ae10c9f05d278f12060d",
                "reference": "c0c26c9188b538bfa985ae10c9f05d278f12060d",
                "shasum": ""
            },
            "require": {
                "php": "^7.3"
            },
            "require-dev": {
                "phpunit/phpunit": "^9.0",
                "symfony/process": "^4 || ^5"
            },
            "type": "library",
            "extra": {
                "branch-alias": {
                    "dev-master": "4.0-dev"
                }
            },
            "autoload": {
                "classmap": [
                    "src/"
                ]
            },
            "notification-url": "https://packagist.org/downloads/",
            "license": [
                "BSD-3-Clause"
            ],
            "authors": [
                {
                    "name": "Sebastian Bergmann",
                    "email": "sebastian@phpunit.de"
                },
                {
                    "name": "Kore Nordmann",
                    "email": "mail@kore-nordmann.de"
                }
            ],
            "description": "Diff implementation",
            "homepage": "https://github.com/sebastianbergmann/diff",
            "keywords": [
                "diff",
                "udiff",
                "unidiff",
                "unified diff"
            ],
            "time": "2020-02-07T06:09:38+00:00"
        },
        {
            "name": "sebastian/environment",
            "version": "5.0.2",
            "source": {
                "type": "git",
                "url": "https://github.com/sebastianbergmann/environment.git",
                "reference": "c39c1db0a5cffc98173f3de5a17d489d1043fd7b"
            },
            "dist": {
                "type": "zip",
                "url": "https://api.github.com/repos/sebastianbergmann/environment/zipball/c39c1db0a5cffc98173f3de5a17d489d1043fd7b",
                "reference": "c39c1db0a5cffc98173f3de5a17d489d1043fd7b",
                "shasum": ""
            },
            "require": {
                "php": "^7.3"
            },
            "require-dev": {
                "phpunit/phpunit": "^9.0"
            },
            "suggest": {
                "ext-posix": "*"
            },
            "type": "library",
            "extra": {
                "branch-alias": {
                    "dev-master": "5.0-dev"
                }
            },
            "autoload": {
                "classmap": [
                    "src/"
                ]
            },
            "notification-url": "https://packagist.org/downloads/",
            "license": [
                "BSD-3-Clause"
            ],
            "authors": [
                {
                    "name": "Sebastian Bergmann",
                    "email": "sebastian@phpunit.de"
                }
            ],
            "description": "Provides functionality to handle HHVM/PHP environments",
            "homepage": "http://www.github.com/sebastianbergmann/environment",
            "keywords": [
                "Xdebug",
                "environment",
                "hhvm"
            ],
            "time": "2020-03-31T12:14:15+00:00"
        },
        {
            "name": "sebastian/exporter",
            "version": "4.0.0",
            "source": {
                "type": "git",
                "url": "https://github.com/sebastianbergmann/exporter.git",
                "reference": "80c26562e964016538f832f305b2286e1ec29566"
            },
            "dist": {
                "type": "zip",
                "url": "https://api.github.com/repos/sebastianbergmann/exporter/zipball/80c26562e964016538f832f305b2286e1ec29566",
                "reference": "80c26562e964016538f832f305b2286e1ec29566",
                "shasum": ""
            },
            "require": {
                "php": "^7.3",
                "sebastian/recursion-context": "^4.0"
            },
            "require-dev": {
                "ext-mbstring": "*",
                "phpunit/phpunit": "^9.0"
            },
            "type": "library",
            "extra": {
                "branch-alias": {
                    "dev-master": "4.0-dev"
                }
            },
            "autoload": {
                "classmap": [
                    "src/"
                ]
            },
            "notification-url": "https://packagist.org/downloads/",
            "license": [
                "BSD-3-Clause"
            ],
            "authors": [
                {
                    "name": "Sebastian Bergmann",
                    "email": "sebastian@phpunit.de"
                },
                {
                    "name": "Jeff Welch",
                    "email": "whatthejeff@gmail.com"
                },
                {
                    "name": "Volker Dusch",
                    "email": "github@wallbash.com"
                },
                {
                    "name": "Adam Harvey",
                    "email": "aharvey@php.net"
                },
                {
                    "name": "Bernhard Schussek",
                    "email": "bschussek@gmail.com"
                }
            ],
            "description": "Provides the functionality to export PHP variables for visualization",
            "homepage": "http://www.github.com/sebastianbergmann/exporter",
            "keywords": [
                "export",
                "exporter"
            ],
            "time": "2020-02-07T06:10:52+00:00"
        },
        {
            "name": "sebastian/global-state",
            "version": "4.0.0",
            "source": {
                "type": "git",
                "url": "https://github.com/sebastianbergmann/global-state.git",
                "reference": "bdb1e7c79e592b8c82cb1699be3c8743119b8a72"
            },
            "dist": {
                "type": "zip",
                "url": "https://api.github.com/repos/sebastianbergmann/global-state/zipball/bdb1e7c79e592b8c82cb1699be3c8743119b8a72",
                "reference": "bdb1e7c79e592b8c82cb1699be3c8743119b8a72",
                "shasum": ""
            },
            "require": {
                "php": "^7.3",
                "sebastian/object-reflector": "^2.0",
                "sebastian/recursion-context": "^4.0"
            },
            "require-dev": {
                "ext-dom": "*",
                "phpunit/phpunit": "^9.0"
            },
            "suggest": {
                "ext-uopz": "*"
            },
            "type": "library",
            "extra": {
                "branch-alias": {
                    "dev-master": "4.0-dev"
                }
            },
            "autoload": {
                "classmap": [
                    "src/"
                ]
            },
            "notification-url": "https://packagist.org/downloads/",
            "license": [
                "BSD-3-Clause"
            ],
            "authors": [
                {
                    "name": "Sebastian Bergmann",
                    "email": "sebastian@phpunit.de"
                }
            ],
            "description": "Snapshotting of global state",
            "homepage": "http://www.github.com/sebastianbergmann/global-state",
            "keywords": [
                "global state"
            ],
            "time": "2020-02-07T06:11:37+00:00"
        },
        {
            "name": "sebastian/object-enumerator",
            "version": "4.0.0",
            "source": {
                "type": "git",
                "url": "https://github.com/sebastianbergmann/object-enumerator.git",
                "reference": "e67516b175550abad905dc952f43285957ef4363"
            },
            "dist": {
                "type": "zip",
                "url": "https://api.github.com/repos/sebastianbergmann/object-enumerator/zipball/e67516b175550abad905dc952f43285957ef4363",
                "reference": "e67516b175550abad905dc952f43285957ef4363",
                "shasum": ""
            },
            "require": {
                "php": "^7.3",
                "sebastian/object-reflector": "^2.0",
                "sebastian/recursion-context": "^4.0"
            },
            "require-dev": {
                "phpunit/phpunit": "^9.0"
            },
            "type": "library",
            "extra": {
                "branch-alias": {
                    "dev-master": "4.0-dev"
                }
            },
            "autoload": {
                "classmap": [
                    "src/"
                ]
            },
            "notification-url": "https://packagist.org/downloads/",
            "license": [
                "BSD-3-Clause"
            ],
            "authors": [
                {
                    "name": "Sebastian Bergmann",
                    "email": "sebastian@phpunit.de"
                }
            ],
            "description": "Traverses array structures and object graphs to enumerate all referenced objects",
            "homepage": "https://github.com/sebastianbergmann/object-enumerator/",
            "time": "2020-02-07T06:12:23+00:00"
        },
        {
            "name": "sebastian/object-reflector",
            "version": "2.0.0",
            "source": {
                "type": "git",
                "url": "https://github.com/sebastianbergmann/object-reflector.git",
                "reference": "f4fd0835cabb0d4a6546d9fe291e5740037aa1e7"
            },
            "dist": {
                "type": "zip",
                "url": "https://api.github.com/repos/sebastianbergmann/object-reflector/zipball/f4fd0835cabb0d4a6546d9fe291e5740037aa1e7",
                "reference": "f4fd0835cabb0d4a6546d9fe291e5740037aa1e7",
                "shasum": ""
            },
            "require": {
                "php": "^7.3"
            },
            "require-dev": {
                "phpunit/phpunit": "^9.0"
            },
            "type": "library",
            "extra": {
                "branch-alias": {
                    "dev-master": "2.0-dev"
                }
            },
            "autoload": {
                "classmap": [
                    "src/"
                ]
            },
            "notification-url": "https://packagist.org/downloads/",
            "license": [
                "BSD-3-Clause"
            ],
            "authors": [
                {
                    "name": "Sebastian Bergmann",
                    "email": "sebastian@phpunit.de"
                }
            ],
            "description": "Allows reflection of object attributes, including inherited and non-public ones",
            "homepage": "https://github.com/sebastianbergmann/object-reflector/",
            "time": "2020-02-07T06:19:40+00:00"
        },
        {
            "name": "sebastian/recursion-context",
            "version": "4.0.0",
            "source": {
                "type": "git",
                "url": "https://github.com/sebastianbergmann/recursion-context.git",
                "reference": "cdd86616411fc3062368b720b0425de10bd3d579"
            },
            "dist": {
                "type": "zip",
                "url": "https://api.github.com/repos/sebastianbergmann/recursion-context/zipball/cdd86616411fc3062368b720b0425de10bd3d579",
                "reference": "cdd86616411fc3062368b720b0425de10bd3d579",
                "shasum": ""
            },
            "require": {
                "php": "^7.3"
            },
            "require-dev": {
                "phpunit/phpunit": "^9.0"
            },
            "type": "library",
            "extra": {
                "branch-alias": {
                    "dev-master": "4.0-dev"
                }
            },
            "autoload": {
                "classmap": [
                    "src/"
                ]
            },
            "notification-url": "https://packagist.org/downloads/",
            "license": [
                "BSD-3-Clause"
            ],
            "authors": [
                {
                    "name": "Sebastian Bergmann",
                    "email": "sebastian@phpunit.de"
                },
                {
                    "name": "Jeff Welch",
                    "email": "whatthejeff@gmail.com"
                },
                {
                    "name": "Adam Harvey",
                    "email": "aharvey@php.net"
                }
            ],
            "description": "Provides functionality to recursively process PHP variables",
            "homepage": "http://www.github.com/sebastianbergmann/recursion-context",
            "time": "2020-02-07T06:18:20+00:00"
        },
        {
            "name": "sebastian/resource-operations",
            "version": "3.0.0",
            "source": {
                "type": "git",
                "url": "https://github.com/sebastianbergmann/resource-operations.git",
                "reference": "8c98bf0dfa1f9256d0468b9803a1e1df31b6fa98"
            },
            "dist": {
                "type": "zip",
                "url": "https://api.github.com/repos/sebastianbergmann/resource-operations/zipball/8c98bf0dfa1f9256d0468b9803a1e1df31b6fa98",
                "reference": "8c98bf0dfa1f9256d0468b9803a1e1df31b6fa98",
                "shasum": ""
            },
            "require": {
                "php": "^7.3"
            },
            "require-dev": {
                "phpunit/phpunit": "^9.0"
            },
            "type": "library",
            "extra": {
                "branch-alias": {
                    "dev-master": "3.0-dev"
                }
            },
            "autoload": {
                "classmap": [
                    "src/"
                ]
            },
            "notification-url": "https://packagist.org/downloads/",
            "license": [
                "BSD-3-Clause"
            ],
            "authors": [
                {
                    "name": "Sebastian Bergmann",
                    "email": "sebastian@phpunit.de"
                }
            ],
            "description": "Provides a list of PHP built-in functions that operate on resources",
            "homepage": "https://www.github.com/sebastianbergmann/resource-operations",
            "time": "2020-02-07T06:13:02+00:00"
        },
        {
            "name": "sebastian/type",
            "version": "2.0.0",
            "source": {
                "type": "git",
                "url": "https://github.com/sebastianbergmann/type.git",
                "reference": "9e8f42f740afdea51f5f4e8cec2035580e797ee1"
            },
            "dist": {
                "type": "zip",
                "url": "https://api.github.com/repos/sebastianbergmann/type/zipball/9e8f42f740afdea51f5f4e8cec2035580e797ee1",
                "reference": "9e8f42f740afdea51f5f4e8cec2035580e797ee1",
                "shasum": ""
            },
            "require": {
                "php": "^7.3"
            },
            "require-dev": {
                "phpunit/phpunit": "^9.0"
            },
            "type": "library",
            "extra": {
                "branch-alias": {
                    "dev-master": "2.0-dev"
                }
            },
            "autoload": {
                "classmap": [
                    "src/"
                ]
            },
            "notification-url": "https://packagist.org/downloads/",
            "license": [
                "BSD-3-Clause"
            ],
            "authors": [
                {
                    "name": "Sebastian Bergmann",
                    "email": "sebastian@phpunit.de",
                    "role": "lead"
                }
            ],
            "description": "Collection of value objects that represent the types of the PHP type system",
            "homepage": "https://github.com/sebastianbergmann/type",
            "time": "2020-02-07T06:13:43+00:00"
        },
        {
            "name": "sebastian/version",
            "version": "3.0.0",
            "source": {
                "type": "git",
                "url": "https://github.com/sebastianbergmann/version.git",
                "reference": "0411bde656dce64202b39c2f4473993a9081d39e"
            },
            "dist": {
                "type": "zip",
                "url": "https://api.github.com/repos/sebastianbergmann/version/zipball/0411bde656dce64202b39c2f4473993a9081d39e",
                "reference": "0411bde656dce64202b39c2f4473993a9081d39e",
                "shasum": ""
            },
            "require": {
                "php": "^7.3"
            },
            "type": "library",
            "extra": {
                "branch-alias": {
                    "dev-master": "3.0-dev"
                }
            },
            "autoload": {
                "classmap": [
                    "src/"
                ]
            },
            "notification-url": "https://packagist.org/downloads/",
            "license": [
                "BSD-3-Clause"
            ],
            "authors": [
                {
                    "name": "Sebastian Bergmann",
                    "email": "sebastian@phpunit.de",
                    "role": "lead"
                }
            ],
            "description": "Library that helps with managing the version number of Git-hosted PHP projects",
            "homepage": "https://github.com/sebastianbergmann/version",
            "time": "2020-01-21T06:36:37+00:00"
        },
        {
            "name": "slevomat/coding-standard",
            "version": "6.3.3",
            "source": {
                "type": "git",
                "url": "https://github.com/slevomat/coding-standard.git",
                "reference": "b905a82255749de847fd4de607c7a4c8163f058d"
            },
            "dist": {
                "type": "zip",
                "url": "https://api.github.com/repos/slevomat/coding-standard/zipball/b905a82255749de847fd4de607c7a4c8163f058d",
                "reference": "b905a82255749de847fd4de607c7a4c8163f058d",
                "shasum": ""
            },
            "require": {
                "php": "^7.1",
                "phpstan/phpdoc-parser": "0.4.0 - 0.4.4",
                "squizlabs/php_codesniffer": "^3.5.5"
            },
            "require-dev": {
                "dealerdirect/phpcodesniffer-composer-installer": "0.6.2",
                "phing/phing": "2.16.3",
                "php-parallel-lint/php-parallel-lint": "1.2.0",
                "phpstan/phpstan": "0.12.19",
                "phpstan/phpstan-deprecation-rules": "0.12.2",
                "phpstan/phpstan-phpunit": "0.12.8",
                "phpstan/phpstan-strict-rules": "0.12.2",
                "phpunit/phpunit": "7.5.20|8.5.2|9.1.2"
            },
            "type": "phpcodesniffer-standard",
            "extra": {
                "branch-alias": {
                    "dev-master": "6.x-dev"
                }
            },
            "autoload": {
                "psr-4": {
                    "SlevomatCodingStandard\\": "SlevomatCodingStandard"
                }
            },
            "notification-url": "https://packagist.org/downloads/",
            "license": [
                "MIT"
            ],
            "description": "Slevomat Coding Standard for PHP_CodeSniffer complements Consistence Coding Standard by providing sniffs with additional checks.",
            "funding": [
                {
                    "url": "https://github.com/kukulich",
                    "type": "github"
                },
                {
                    "url": "https://tidelift.com/funding/github/packagist/slevomat/coding-standard",
                    "type": "tidelift"
                }
            ],
            "time": "2020-04-28T07:15:08+00:00"
        },
        {
            "name": "squizlabs/php_codesniffer",
<<<<<<< HEAD
            "version": "3.5.3",
            "source": {
                "type": "git",
                "url": "https://github.com/squizlabs/PHP_CodeSniffer.git",
                "reference": "557a1fc7ac702c66b0bbfe16ab3d55839ef724cb"
            },
            "dist": {
                "type": "zip",
                "url": "https://api.github.com/repos/squizlabs/PHP_CodeSniffer/zipball/557a1fc7ac702c66b0bbfe16ab3d55839ef724cb",
                "reference": "557a1fc7ac702c66b0bbfe16ab3d55839ef724cb",
=======
            "version": "3.5.5",
            "source": {
                "type": "git",
                "url": "https://github.com/squizlabs/PHP_CodeSniffer.git",
                "reference": "73e2e7f57d958e7228fce50dc0c61f58f017f9f6"
            },
            "dist": {
                "type": "zip",
                "url": "https://api.github.com/repos/squizlabs/PHP_CodeSniffer/zipball/73e2e7f57d958e7228fce50dc0c61f58f017f9f6",
                "reference": "73e2e7f57d958e7228fce50dc0c61f58f017f9f6",
>>>>>>> 0a2e2f1e
                "shasum": ""
            },
            "require": {
                "ext-simplexml": "*",
                "ext-tokenizer": "*",
                "ext-xmlwriter": "*",
                "php": ">=5.4.0"
            },
            "require-dev": {
                "phpunit/phpunit": "^4.0 || ^5.0 || ^6.0 || ^7.0"
            },
            "bin": [
                "bin/phpcs",
                "bin/phpcbf"
            ],
            "type": "library",
            "extra": {
                "branch-alias": {
                    "dev-master": "3.x-dev"
                }
            },
            "notification-url": "https://packagist.org/downloads/",
            "license": [
                "BSD-3-Clause"
            ],
            "authors": [
                {
                    "name": "Greg Sherwood",
                    "role": "lead"
                }
            ],
            "description": "PHP_CodeSniffer tokenizes PHP, JavaScript and CSS files and detects violations of a defined set of coding standards.",
            "homepage": "https://github.com/squizlabs/PHP_CodeSniffer",
            "keywords": [
                "phpcs",
                "standards"
            ],
<<<<<<< HEAD
            "time": "2019-12-04T04:46:47+00:00"
=======
            "time": "2020-04-17T01:09:41+00:00"
>>>>>>> 0a2e2f1e
        },
        {
            "name": "symfony/console",
            "version": "v4.2.4",
            "source": {
                "type": "git",
                "url": "https://github.com/symfony/console.git",
                "reference": "9dc2299a016497f9ee620be94524e6c0af0280a9"
            },
            "dist": {
                "type": "zip",
                "url": "https://api.github.com/repos/symfony/console/zipball/9dc2299a016497f9ee620be94524e6c0af0280a9",
                "reference": "9dc2299a016497f9ee620be94524e6c0af0280a9",
                "shasum": ""
            },
            "require": {
                "php": "^7.1.3",
                "symfony/contracts": "^1.0",
                "symfony/polyfill-mbstring": "~1.0"
            },
            "conflict": {
                "symfony/dependency-injection": "<3.4",
                "symfony/process": "<3.3"
            },
            "provide": {
                "psr/log-implementation": "1.0"
            },
            "require-dev": {
                "psr/log": "~1.0",
                "symfony/config": "~3.4|~4.0",
                "symfony/dependency-injection": "~3.4|~4.0",
                "symfony/event-dispatcher": "~3.4|~4.0",
                "symfony/lock": "~3.4|~4.0",
                "symfony/process": "~3.4|~4.0"
            },
            "suggest": {
                "psr/log": "For using the console logger",
                "symfony/event-dispatcher": "",
                "symfony/lock": "",
                "symfony/process": ""
            },
            "type": "library",
            "extra": {
                "branch-alias": {
                    "dev-master": "4.2-dev"
                }
            },
            "autoload": {
                "psr-4": {
                    "Symfony\\Component\\Console\\": ""
                },
                "exclude-from-classmap": [
                    "/Tests/"
                ]
            },
            "notification-url": "https://packagist.org/downloads/",
            "license": [
                "MIT"
            ],
            "authors": [
                {
                    "name": "Fabien Potencier",
                    "email": "fabien@symfony.com"
                },
                {
                    "name": "Symfony Community",
                    "homepage": "https://symfony.com/contributors"
                }
            ],
            "description": "Symfony Console Component",
            "homepage": "https://symfony.com",
            "time": "2019-02-23T15:17:42+00:00"
        },
        {
            "name": "symfony/contracts",
            "version": "v1.0.2",
            "source": {
                "type": "git",
                "url": "https://github.com/symfony/contracts.git",
                "reference": "1aa7ab2429c3d594dd70689604b5cf7421254cdf"
            },
            "dist": {
                "type": "zip",
                "url": "https://api.github.com/repos/symfony/contracts/zipball/1aa7ab2429c3d594dd70689604b5cf7421254cdf",
                "reference": "1aa7ab2429c3d594dd70689604b5cf7421254cdf",
                "shasum": ""
            },
            "require": {
                "php": "^7.1.3"
            },
            "require-dev": {
                "psr/cache": "^1.0",
                "psr/container": "^1.0"
            },
            "suggest": {
                "psr/cache": "When using the Cache contracts",
                "psr/container": "When using the Service contracts",
                "symfony/cache-contracts-implementation": "",
                "symfony/service-contracts-implementation": "",
                "symfony/translation-contracts-implementation": ""
            },
            "type": "library",
            "extra": {
                "branch-alias": {
                    "dev-master": "1.0-dev"
                }
            },
            "autoload": {
                "psr-4": {
                    "Symfony\\Contracts\\": ""
                },
                "exclude-from-classmap": [
                    "**/Tests/"
                ]
            },
            "notification-url": "https://packagist.org/downloads/",
            "license": [
                "MIT"
            ],
            "authors": [
                {
                    "name": "Nicolas Grekas",
                    "email": "p@tchwork.com"
                },
                {
                    "name": "Symfony Community",
                    "homepage": "https://symfony.com/contributors"
                }
            ],
            "description": "A set of abstractions extracted out of the Symfony components",
            "homepage": "https://symfony.com",
            "keywords": [
                "abstractions",
                "contracts",
                "decoupling",
                "interfaces",
                "interoperability",
                "standards"
            ],
            "time": "2018-12-05T08:06:11+00:00"
        },
        {
            "name": "symfony/debug",
            "version": "v4.0.6",
            "source": {
                "type": "git",
                "url": "https://github.com/symfony/debug.git",
                "reference": "1721e4e7effb23480966690cdcdc7d2a4152d489"
            },
            "dist": {
                "type": "zip",
                "url": "https://api.github.com/repos/symfony/debug/zipball/1721e4e7effb23480966690cdcdc7d2a4152d489",
                "reference": "1721e4e7effb23480966690cdcdc7d2a4152d489",
                "shasum": ""
            },
            "require": {
                "php": "^7.1.3",
                "psr/log": "~1.0"
            },
            "conflict": {
                "symfony/http-kernel": "<3.4"
            },
            "require-dev": {
                "symfony/http-kernel": "~3.4|~4.0"
            },
            "type": "library",
            "extra": {
                "branch-alias": {
                    "dev-master": "4.0-dev"
                }
            },
            "autoload": {
                "psr-4": {
                    "Symfony\\Component\\Debug\\": ""
                },
                "exclude-from-classmap": [
                    "/Tests/"
                ]
            },
            "notification-url": "https://packagist.org/downloads/",
            "license": [
                "MIT"
            ],
            "authors": [
                {
                    "name": "Fabien Potencier",
                    "email": "fabien@symfony.com"
                },
                {
                    "name": "Symfony Community",
                    "homepage": "https://symfony.com/contributors"
                }
            ],
            "description": "Symfony Debug Component",
            "homepage": "https://symfony.com",
            "time": "2018-02-28T21:50:02+00:00"
        },
        {
            "name": "symfony/polyfill-ctype",
            "version": "v1.15.0",
            "source": {
                "type": "git",
                "url": "https://github.com/symfony/polyfill-ctype.git",
                "reference": "4719fa9c18b0464d399f1a63bf624b42b6fa8d14"
            },
            "dist": {
                "type": "zip",
                "url": "https://api.github.com/repos/symfony/polyfill-ctype/zipball/4719fa9c18b0464d399f1a63bf624b42b6fa8d14",
                "reference": "4719fa9c18b0464d399f1a63bf624b42b6fa8d14",
                "shasum": ""
            },
            "require": {
                "php": ">=5.3.3"
            },
            "suggest": {
                "ext-ctype": "For best performance"
            },
            "type": "library",
            "extra": {
                "branch-alias": {
                    "dev-master": "1.15-dev"
                }
            },
            "autoload": {
                "psr-4": {
                    "Symfony\\Polyfill\\Ctype\\": ""
                },
                "files": [
                    "bootstrap.php"
                ]
            },
            "notification-url": "https://packagist.org/downloads/",
            "license": [
                "MIT"
            ],
            "authors": [
                {
                    "name": "Gert de Pagter",
                    "email": "BackEndTea@gmail.com"
                },
                {
                    "name": "Symfony Community",
                    "homepage": "https://symfony.com/contributors"
                }
            ],
            "description": "Symfony polyfill for ctype functions",
            "homepage": "https://symfony.com",
            "keywords": [
                "compatibility",
                "ctype",
                "polyfill",
                "portable"
            ],
            "funding": [
                {
                    "url": "https://symfony.com/sponsor",
                    "type": "custom"
                },
                {
                    "url": "https://github.com/fabpot",
                    "type": "github"
                },
                {
                    "url": "https://tidelift.com/funding/github/packagist/symfony/symfony",
                    "type": "tidelift"
                }
            ],
            "time": "2020-02-27T09:26:54+00:00"
        },
        {
            "name": "symfony/polyfill-mbstring",
            "version": "v1.10.0",
            "source": {
                "type": "git",
                "url": "https://github.com/symfony/polyfill-mbstring.git",
                "reference": "c79c051f5b3a46be09205c73b80b346e4153e494"
            },
            "dist": {
                "type": "zip",
                "url": "https://api.github.com/repos/symfony/polyfill-mbstring/zipball/c79c051f5b3a46be09205c73b80b346e4153e494",
                "reference": "c79c051f5b3a46be09205c73b80b346e4153e494",
                "shasum": ""
            },
            "require": {
                "php": ">=5.3.3"
            },
            "suggest": {
                "ext-mbstring": "For best performance"
            },
            "type": "library",
            "extra": {
                "branch-alias": {
                    "dev-master": "1.9-dev"
                }
            },
            "autoload": {
                "psr-4": {
                    "Symfony\\Polyfill\\Mbstring\\": ""
                },
                "files": [
                    "bootstrap.php"
                ]
            },
            "notification-url": "https://packagist.org/downloads/",
            "license": [
                "MIT"
            ],
            "authors": [
                {
                    "name": "Nicolas Grekas",
                    "email": "p@tchwork.com"
                },
                {
                    "name": "Symfony Community",
                    "homepage": "https://symfony.com/contributors"
                }
            ],
            "description": "Symfony polyfill for the Mbstring extension",
            "homepage": "https://symfony.com",
            "keywords": [
                "compatibility",
                "mbstring",
                "polyfill",
                "portable",
                "shim"
            ],
            "time": "2018-09-21T13:07:52+00:00"
        },
        {
            "name": "theseer/tokenizer",
            "version": "1.1.3",
            "source": {
                "type": "git",
                "url": "https://github.com/theseer/tokenizer.git",
                "reference": "11336f6f84e16a720dae9d8e6ed5019efa85a0f9"
            },
            "dist": {
                "type": "zip",
                "url": "https://api.github.com/repos/theseer/tokenizer/zipball/11336f6f84e16a720dae9d8e6ed5019efa85a0f9",
                "reference": "11336f6f84e16a720dae9d8e6ed5019efa85a0f9",
                "shasum": ""
            },
            "require": {
                "ext-dom": "*",
                "ext-tokenizer": "*",
                "ext-xmlwriter": "*",
                "php": "^7.0"
            },
            "type": "library",
            "autoload": {
                "classmap": [
                    "src/"
                ]
            },
            "notification-url": "https://packagist.org/downloads/",
            "license": [
                "BSD-3-Clause"
            ],
            "authors": [
                {
                    "name": "Arne Blankerts",
                    "email": "arne@blankerts.de",
                    "role": "Developer"
                }
            ],
            "description": "A small library for converting tokenized PHP source code into XML and potentially other formats",
            "time": "2019-06-13T22:48:21+00:00"
        },
        {
            "name": "vimeo/psalm",
            "version": "3.11.2",
            "source": {
                "type": "git",
                "url": "https://github.com/vimeo/psalm.git",
                "reference": "d470903722cfcbc1cd04744c5491d3e6d13ec3d9"
            },
            "dist": {
                "type": "zip",
                "url": "https://api.github.com/repos/vimeo/psalm/zipball/d470903722cfcbc1cd04744c5491d3e6d13ec3d9",
                "reference": "d470903722cfcbc1cd04744c5491d3e6d13ec3d9",
                "shasum": ""
            },
            "require": {
                "amphp/amp": "^2.1",
                "amphp/byte-stream": "^1.5",
                "composer/semver": "^1.4",
                "composer/xdebug-handler": "^1.1",
                "ext-dom": "*",
                "ext-json": "*",
                "ext-libxml": "*",
                "ext-simplexml": "*",
                "ext-tokenizer": "*",
                "felixfbecker/advanced-json-rpc": "^3.0.3",
                "felixfbecker/language-server-protocol": "^1.4",
                "netresearch/jsonmapper": "^1.0 || ^2.0",
                "nikic/php-parser": "^4.3",
                "ocramius/package-versions": "^1.2",
                "openlss/lib-array2xml": "^1.0",
                "php": "^7.1.3|^8",
                "sebastian/diff": "^3.0 || ^4.0",
                "symfony/console": "^3.4.17 || ^4.1.6 || ^5.0",
                "webmozart/glob": "^4.1",
                "webmozart/path-util": "^2.3"
            },
            "provide": {
                "psalm/psalm": "self.version"
            },
            "require-dev": {
                "amphp/amp": "^2.4.2",
                "bamarni/composer-bin-plugin": "^1.2",
                "brianium/paratest": "^4.0.0",
                "ext-curl": "*",
                "php-coveralls/php-coveralls": "^2.2",
                "phpmyadmin/sql-parser": "5.1.0",
                "phpspec/prophecy": ">=1.9.0",
                "phpunit/phpunit": "^7.5.16 || ^8.5 || ^9.0",
                "psalm/plugin-phpunit": "^0.10",
                "slevomat/coding-standard": "^5.0",
                "squizlabs/php_codesniffer": "^3.5",
                "symfony/process": "^4.3"
            },
            "suggest": {
                "ext-igbinary": "^2.0.5"
            },
            "bin": [
                "psalm",
                "psalm-language-server",
                "psalm-plugin",
                "psalm-refactor",
                "psalter"
            ],
            "type": "library",
            "extra": {
                "branch-alias": {
                    "dev-master": "3.x-dev",
                    "dev-2.x": "2.x-dev",
                    "dev-1.x": "1.x-dev"
                }
            },
            "autoload": {
                "psr-4": {
                    "Psalm\\Plugin\\": "src/Psalm/Plugin",
                    "Psalm\\": "src/Psalm"
                },
                "files": [
                    "src/functions.php",
                    "src/spl_object_id.php"
                ]
            },
            "notification-url": "https://packagist.org/downloads/",
            "license": [
                "MIT"
            ],
            "authors": [
                {
                    "name": "Matthew Brown"
                }
            ],
            "description": "A static analysis tool for finding errors in PHP applications",
            "keywords": [
                "code",
                "inspection",
                "php"
            ],
            "time": "2020-04-13T12:47:11+00:00"
        },
        {
            "name": "webmozart/assert",
            "version": "1.7.0",
            "source": {
                "type": "git",
                "url": "https://github.com/webmozart/assert.git",
                "reference": "aed98a490f9a8f78468232db345ab9cf606cf598"
            },
            "dist": {
                "type": "zip",
                "url": "https://api.github.com/repos/webmozart/assert/zipball/aed98a490f9a8f78468232db345ab9cf606cf598",
                "reference": "aed98a490f9a8f78468232db345ab9cf606cf598",
                "shasum": ""
            },
            "require": {
                "php": "^5.3.3 || ^7.0",
                "symfony/polyfill-ctype": "^1.8"
            },
            "conflict": {
                "vimeo/psalm": "<3.6.0"
            },
            "require-dev": {
                "phpunit/phpunit": "^4.8.36 || ^7.5.13"
            },
            "type": "library",
            "autoload": {
                "psr-4": {
                    "Webmozart\\Assert\\": "src/"
                }
            },
            "notification-url": "https://packagist.org/downloads/",
            "license": [
                "MIT"
            ],
            "authors": [
                {
                    "name": "Bernhard Schussek",
                    "email": "bschussek@gmail.com"
                }
            ],
            "description": "Assertions to validate method input/output with nice error messages.",
            "keywords": [
                "assert",
                "check",
                "validate"
            ],
            "time": "2020-02-14T12:15:55+00:00"
        },
        {
            "name": "webmozart/glob",
            "version": "4.1.0",
            "source": {
                "type": "git",
                "url": "https://github.com/webmozart/glob.git",
                "reference": "3cbf63d4973cf9d780b93d2da8eec7e4a9e63bbe"
            },
            "dist": {
                "type": "zip",
                "url": "https://api.github.com/repos/webmozart/glob/zipball/3cbf63d4973cf9d780b93d2da8eec7e4a9e63bbe",
                "reference": "3cbf63d4973cf9d780b93d2da8eec7e4a9e63bbe",
                "shasum": ""
            },
            "require": {
                "php": "^5.3.3|^7.0",
                "webmozart/path-util": "^2.2"
            },
            "require-dev": {
                "phpunit/phpunit": "^4.6",
                "sebastian/version": "^1.0.1",
                "symfony/filesystem": "^2.5"
            },
            "type": "library",
            "extra": {
                "branch-alias": {
                    "dev-master": "4.1-dev"
                }
            },
            "autoload": {
                "psr-4": {
                    "Webmozart\\Glob\\": "src/"
                }
            },
            "notification-url": "https://packagist.org/downloads/",
            "license": [
                "MIT"
            ],
            "authors": [
                {
                    "name": "Bernhard Schussek",
                    "email": "bschussek@gmail.com"
                }
            ],
            "description": "A PHP implementation of Ant's glob.",
            "time": "2015-12-29T11:14:33+00:00"
        },
        {
            "name": "webmozart/path-util",
            "version": "2.3.0",
            "source": {
                "type": "git",
                "url": "https://github.com/webmozart/path-util.git",
                "reference": "d939f7edc24c9a1bb9c0dee5cb05d8e859490725"
            },
            "dist": {
                "type": "zip",
                "url": "https://api.github.com/repos/webmozart/path-util/zipball/d939f7edc24c9a1bb9c0dee5cb05d8e859490725",
                "reference": "d939f7edc24c9a1bb9c0dee5cb05d8e859490725",
                "shasum": ""
            },
            "require": {
                "php": ">=5.3.3",
                "webmozart/assert": "~1.0"
            },
            "require-dev": {
                "phpunit/phpunit": "^4.6",
                "sebastian/version": "^1.0.1"
            },
            "type": "library",
            "extra": {
                "branch-alias": {
                    "dev-master": "2.3-dev"
                }
            },
            "autoload": {
                "psr-4": {
                    "Webmozart\\PathUtil\\": "src/"
                }
            },
            "notification-url": "https://packagist.org/downloads/",
            "license": [
                "MIT"
            ],
            "authors": [
                {
                    "name": "Bernhard Schussek",
                    "email": "bschussek@gmail.com"
                }
            ],
            "description": "A robust cross-platform utility for normalizing, comparing and modifying file paths.",
            "time": "2015-12-17T08:42:14+00:00"
        }
    ],
    "aliases": [],
    "minimum-stability": "stable",
    "stability-flags": [],
    "prefer-stable": false,
    "prefer-lowest": false,
    "platform": {
        "php": "^7.3"
    },
    "platform-dev": [],
    "platform-overrides": {
        "php": "7.3.0"
    },
    "plugin-api-version": "1.1.0"
}<|MERGE_RESOLUTION|>--- conflicted
+++ resolved
@@ -4,11 +4,7 @@
         "Read more about it at https://getcomposer.org/doc/01-basic-usage.md#installing-dependencies",
         "This file is @generated automatically"
     ],
-<<<<<<< HEAD
-    "content-hash": "b1aaf618f2a43579f70e9429ed20a75c",
-=======
-    "content-hash": "6bf4905b268231ccd58bdbe30d4ecf81",
->>>>>>> 0a2e2f1e
+    "content-hash": "893d32dea2abc8c66017ee58e435fac8",
     "packages": [
         {
             "name": "doctrine/cache",
@@ -2592,18 +2588,6 @@
         },
         {
             "name": "squizlabs/php_codesniffer",
-<<<<<<< HEAD
-            "version": "3.5.3",
-            "source": {
-                "type": "git",
-                "url": "https://github.com/squizlabs/PHP_CodeSniffer.git",
-                "reference": "557a1fc7ac702c66b0bbfe16ab3d55839ef724cb"
-            },
-            "dist": {
-                "type": "zip",
-                "url": "https://api.github.com/repos/squizlabs/PHP_CodeSniffer/zipball/557a1fc7ac702c66b0bbfe16ab3d55839ef724cb",
-                "reference": "557a1fc7ac702c66b0bbfe16ab3d55839ef724cb",
-=======
             "version": "3.5.5",
             "source": {
                 "type": "git",
@@ -2614,7 +2598,6 @@
                 "type": "zip",
                 "url": "https://api.github.com/repos/squizlabs/PHP_CodeSniffer/zipball/73e2e7f57d958e7228fce50dc0c61f58f017f9f6",
                 "reference": "73e2e7f57d958e7228fce50dc0c61f58f017f9f6",
->>>>>>> 0a2e2f1e
                 "shasum": ""
             },
             "require": {
@@ -2652,11 +2635,7 @@
                 "phpcs",
                 "standards"
             ],
-<<<<<<< HEAD
-            "time": "2019-12-04T04:46:47+00:00"
-=======
             "time": "2020-04-17T01:09:41+00:00"
->>>>>>> 0a2e2f1e
         },
         {
             "name": "symfony/console",
