<?php

declare(strict_types=1);

namespace Doctrine\DBAL\Driver;

use Doctrine\DBAL\Connection;
use Doctrine\DBAL\Driver\DriverException as DriverExceptionInterface;
use Doctrine\DBAL\Exception;
use Doctrine\DBAL\Exception\DriverException;
use Doctrine\DBAL\Platforms\AbstractPlatform;
use Doctrine\DBAL\Platforms\Exception\InvalidPlatformVersion;
use Doctrine\DBAL\Platforms\PostgreSQL100Platform;
<<<<<<< HEAD
use Doctrine\DBAL\Platforms\PostgreSqlPlatform;
use Doctrine\DBAL\Schema\AbstractSchemaManager;
=======
use Doctrine\DBAL\Platforms\PostgreSQL94Platform;
>>>>>>> 40cc9bd5
use Doctrine\DBAL\Schema\PostgreSqlSchemaManager;
use Doctrine\DBAL\VersionAwarePlatformDriver;
use function preg_match;
use function strpos;
use function version_compare;

/**
 * Abstract base implementation of the {@link Doctrine\DBAL\Driver} interface for PostgreSQL based drivers.
 */
abstract class AbstractPostgreSQLDriver implements ExceptionConverterDriver, VersionAwarePlatformDriver
{
    /**
     * {@inheritdoc}
     *
     * @link http://www.postgresql.org/docs/9.4/static/errcodes-appendix.html
     */
    public function convertException(string $message, DriverExceptionInterface $exception) : DriverException
    {
        switch ($exception->getSQLState()) {
            case '40001':
            case '40P01':
                return new Exception\DeadlockException($message, $exception);

            case '0A000':
                // Foreign key constraint violations during a TRUNCATE operation
                // are considered "feature not supported" in PostgreSQL.
                if (strpos($exception->getMessage(), 'truncate') !== false) {
                    return new Exception\ForeignKeyConstraintViolationException($message, $exception);
                }

                break;

            case '23502':
                return new Exception\NotNullConstraintViolationException($message, $exception);

            case '23503':
                return new Exception\ForeignKeyConstraintViolationException($message, $exception);

            case '23505':
                return new Exception\UniqueConstraintViolationException($message, $exception);

            case '42601':
                return new Exception\SyntaxErrorException($message, $exception);

            case '42702':
                return new Exception\NonUniqueFieldNameException($message, $exception);

            case '42703':
                return new Exception\InvalidFieldNameException($message, $exception);

            case '42P01':
                return new Exception\TableNotFoundException($message, $exception);

            case '42P07':
                return new Exception\TableExistsException($message, $exception);
        }

        // In some case (mainly connection errors) the PDO exception does not provide a SQLSTATE via its code.
        // The exception code is always set to 7 here.
        // We have to match against the SQLSTATE in the error message in these cases.
        if ($exception->getCode() === 7 && strpos($exception->getMessage(), 'SQLSTATE[08006]') !== false) {
            return new Exception\ConnectionException($message, $exception);
        }

        return new DriverException($message, $exception);
    }

    public function createDatabasePlatformForVersion(string $version) : AbstractPlatform
    {
        if (! preg_match('/^(?P<major>\d+)(?:\.(?P<minor>\d+)(?:\.(?P<patch>\d+))?)?/', $version, $versionParts)) {
            throw InvalidPlatformVersion::new(
                $version,
                '<major_version>.<minor_version>.<patch_version>'
            );
        }

        $majorVersion = $versionParts['major'];
        $minorVersion = $versionParts['minor'] ?? 0;
        $patchVersion = $versionParts['patch'] ?? 0;
        $version      = $majorVersion . '.' . $minorVersion . '.' . $patchVersion;

        if (version_compare($version, '10.0', '>=')) {
            return new PostgreSQL100Platform();
        }
<<<<<<< HEAD
=======

        return new PostgreSQL94Platform();
    }
>>>>>>> 40cc9bd5

        return new PostgreSqlPlatform();
    }

    public function getDatabasePlatform() : AbstractPlatform
    {
        return new PostgreSQL94Platform();
    }

    public function getSchemaManager(Connection $conn) : AbstractSchemaManager
    {
        return new PostgreSqlSchemaManager($conn);
    }
}<|MERGE_RESOLUTION|>--- conflicted
+++ resolved
@@ -11,12 +11,8 @@
 use Doctrine\DBAL\Platforms\AbstractPlatform;
 use Doctrine\DBAL\Platforms\Exception\InvalidPlatformVersion;
 use Doctrine\DBAL\Platforms\PostgreSQL100Platform;
-<<<<<<< HEAD
-use Doctrine\DBAL\Platforms\PostgreSqlPlatform;
+use Doctrine\DBAL\Platforms\PostgreSQL94Platform;
 use Doctrine\DBAL\Schema\AbstractSchemaManager;
-=======
-use Doctrine\DBAL\Platforms\PostgreSQL94Platform;
->>>>>>> 40cc9bd5
 use Doctrine\DBAL\Schema\PostgreSqlSchemaManager;
 use Doctrine\DBAL\VersionAwarePlatformDriver;
 use function preg_match;
@@ -101,14 +97,8 @@
         if (version_compare($version, '10.0', '>=')) {
             return new PostgreSQL100Platform();
         }
-<<<<<<< HEAD
-=======
 
         return new PostgreSQL94Platform();
-    }
->>>>>>> 40cc9bd5
-
-        return new PostgreSqlPlatform();
     }
 
     public function getDatabasePlatform() : AbstractPlatform
