--- conflicted
+++ resolved
@@ -109,15 +109,9 @@
         $type = $this->convertParamType($type);
 
         try {
-<<<<<<< HEAD
-            return parent::bindParam($column, $variable, $type, ...array_slice(func_get_args(), 3));
-        } catch (PDOException $exception) {
-            throw Exception::new($exception);
-=======
             return parent::bindParam($param, $variable, $type, ...array_slice(func_get_args(), 3));
-        } catch (\PDOException $exception) {
-            throw new PDOException($exception);
->>>>>>> 0b482cdf
+        } catch (PDOException $exception) {
+            throw Exception::new($exception);
         }
     }
 
