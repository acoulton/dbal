<?php

namespace Doctrine\DBAL;

use Closure;
use Doctrine\Common\EventManager;
use Doctrine\DBAL\Abstraction\Result;
use Doctrine\DBAL\Cache\ArrayStatement;
use Doctrine\DBAL\Cache\CacheException;
use Doctrine\DBAL\Cache\QueryCacheProfile;
use Doctrine\DBAL\Cache\ResultCacheStatement;
use Doctrine\DBAL\Driver\Connection as DriverConnection;
use Doctrine\DBAL\Driver\PingableConnection;
use Doctrine\DBAL\Driver\ResultStatement;
use Doctrine\DBAL\Driver\ServerInfoAwareConnection;
use Doctrine\DBAL\Exception\ConnectionLost;
use Doctrine\DBAL\Exception\InvalidArgumentException;
use Doctrine\DBAL\Platforms\AbstractPlatform;
use Doctrine\DBAL\Query\Expression\ExpressionBuilder;
use Doctrine\DBAL\Query\QueryBuilder;
use Doctrine\DBAL\Schema\AbstractSchemaManager;
use Doctrine\DBAL\Types\Type;
use Exception;
use Throwable;
use Traversable;

use function array_key_exists;
use function assert;
use function func_get_args;
use function implode;
use function is_int;
use function is_string;
use function key;

/**
 * A wrapper around a Doctrine\DBAL\Driver\Connection that adds features like
 * events, transaction isolation levels, configuration, emulated transaction nesting,
 * lazy connecting and more.
 */
class Connection implements DriverConnection
{
    /**
     * Constant for transaction isolation level READ UNCOMMITTED.
     *
     * @deprecated Use TransactionIsolationLevel::READ_UNCOMMITTED.
     */
    public const TRANSACTION_READ_UNCOMMITTED = TransactionIsolationLevel::READ_UNCOMMITTED;

    /**
     * Constant for transaction isolation level READ COMMITTED.
     *
     * @deprecated Use TransactionIsolationLevel::READ_COMMITTED.
     */
    public const TRANSACTION_READ_COMMITTED = TransactionIsolationLevel::READ_COMMITTED;

    /**
     * Constant for transaction isolation level REPEATABLE READ.
     *
     * @deprecated Use TransactionIsolationLevel::REPEATABLE_READ.
     */
    public const TRANSACTION_REPEATABLE_READ = TransactionIsolationLevel::REPEATABLE_READ;

    /**
     * Constant for transaction isolation level SERIALIZABLE.
     *
     * @deprecated Use TransactionIsolationLevel::SERIALIZABLE.
     */
    public const TRANSACTION_SERIALIZABLE = TransactionIsolationLevel::SERIALIZABLE;

    /**
     * Represents an array of ints to be expanded by Doctrine SQL parsing.
     */
    public const PARAM_INT_ARRAY = ParameterType::INTEGER + self::ARRAY_PARAM_OFFSET;

    /**
     * Represents an array of strings to be expanded by Doctrine SQL parsing.
     */
    public const PARAM_STR_ARRAY = ParameterType::STRING + self::ARRAY_PARAM_OFFSET;

    /**
     * Offset by which PARAM_* constants are detected as arrays of the param type.
     */
    public const ARRAY_PARAM_OFFSET = 100;

    /**
     * The wrapped driver connection.
     *
     * @var \Doctrine\DBAL\Driver\Connection|null
     */
    protected $_conn;

    /** @var Configuration */
    protected $_config;

    /** @var EventManager */
    protected $_eventManager;

    /** @var ExpressionBuilder */
    protected $_expr;

    /**
     * The current auto-commit mode of this connection.
     *
     * @var bool
     */
    private $autoCommit = true;

    /**
     * The transaction nesting level.
     *
     * @var int
     */
    private $transactionNestingLevel = 0;

    /**
     * The currently active transaction isolation level.
     *
     * @var int
     */
    private $transactionIsolationLevel;

    /**
     * If nested transactions should use savepoints.
     *
     * @var bool
     */
    private $nestTransactionsWithSavepoints = false;

    /**
     * The parameters used during creation of the Connection instance.
     *
     * @var mixed[]
     */
    private $params = [];

    /**
     * The DatabasePlatform object that provides information about the
     * database platform used by the connection.
     *
     * @var AbstractPlatform
     */
    private $platform;

    /**
     * The schema manager.
     *
     * @var AbstractSchemaManager|null
     */
    protected $_schemaManager;

    /**
     * The used DBAL driver.
     *
     * @var Driver
     */
    protected $_driver;

    /**
     * Flag that indicates whether the current transaction is marked for rollback only.
     *
     * @var bool
     */
    private $isRollbackOnly = false;

    /** @var int */
    protected $defaultFetchMode = FetchMode::ASSOCIATIVE;

    /**
     * Initializes a new instance of the Connection class.
     *
     * @internal The connection can be only instantiated by the driver manager.
     *
     * @param mixed[]            $params       The connection parameters.
     * @param Driver             $driver       The driver to use.
     * @param Configuration|null $config       The configuration, optional.
     * @param EventManager|null  $eventManager The event manager, optional.
     *
     * @throws DBALException
     */
    public function __construct(
        array $params,
        Driver $driver,
        ?Configuration $config = null,
        ?EventManager $eventManager = null
    ) {
        $this->_driver = $driver;
        $this->params  = $params;

        if (isset($params['pdo'])) {
            $this->_conn = $params['pdo'];
            unset($this->params['pdo']);
        }

        if (isset($params['platform'])) {
            if (! $params['platform'] instanceof Platforms\AbstractPlatform) {
                throw DBALException::invalidPlatformType($params['platform']);
            }

            $this->platform = $params['platform'];
        }

        // Create default config and event manager if none given
        if (! $config) {
            $config = new Configuration();
        }

        if (! $eventManager) {
            $eventManager = new EventManager();
        }

        $this->_config       = $config;
        $this->_eventManager = $eventManager;

        $this->_expr = new Query\Expression\ExpressionBuilder($this);

        $this->autoCommit = $config->getAutoCommit();
    }

    /**
     * Gets the parameters used during instantiation.
     *
     * @internal
     *
     * @return mixed[]
     */
    public function getParams()
    {
        return $this->params;
    }

    /**
     * Gets the name of the database this Connection is connected to.
     *
     * @return string
     */
    public function getDatabase()
    {
        return $this->_driver->getDatabase($this);
    }

    /**
     * Gets the hostname of the currently connected database.
     *
     * @deprecated
     *
     * @return string|null
     */
    public function getHost()
    {
        return $this->params['host'] ?? null;
    }

    /**
     * Gets the port of the currently connected database.
     *
     * @deprecated
     *
     * @return mixed
     */
    public function getPort()
    {
        return $this->params['port'] ?? null;
    }

    /**
     * Gets the username used by this connection.
     *
     * @deprecated
     *
     * @return string|null
     */
    public function getUsername()
    {
        return $this->params['user'] ?? null;
    }

    /**
     * Gets the password used by this connection.
     *
     * @deprecated
     *
     * @return string|null
     */
    public function getPassword()
    {
        return $this->params['password'] ?? null;
    }

    /**
     * Gets the DBAL driver instance.
     *
     * @return Driver
     */
    public function getDriver()
    {
        return $this->_driver;
    }

    /**
     * Gets the Configuration used by the Connection.
     *
     * @return Configuration
     */
    public function getConfiguration()
    {
        return $this->_config;
    }

    /**
     * Gets the EventManager used by the Connection.
     *
     * @return EventManager
     */
    public function getEventManager()
    {
        return $this->_eventManager;
    }

    /**
     * Gets the DatabasePlatform for the connection.
     *
     * @return AbstractPlatform
     *
     * @throws DBALException
     */
    public function getDatabasePlatform()
    {
        if ($this->platform === null) {
            $this->detectDatabasePlatform();
        }

        return $this->platform;
    }

    /**
     * Gets the ExpressionBuilder for the connection.
     *
     * @return ExpressionBuilder
     */
    public function getExpressionBuilder()
    {
        return $this->_expr;
    }

    /**
     * Establishes the connection with the database.
     *
     * @return bool TRUE if the connection was successfully established, FALSE if
     *              the connection is already open.
     */
    public function connect()
    {
        if ($this->_conn !== null) {
            return false;
        }

        $driverOptions = $this->params['driverOptions'] ?? [];
        $user          = $this->params['user'] ?? null;
        $password      = $this->params['password'] ?? null;

        $this->_conn = $this->_driver->connect($this->params, $user, $password, $driverOptions);

        $this->transactionNestingLevel = 0;

        if ($this->autoCommit === false) {
            $this->beginTransaction();
        }

        if ($this->_eventManager->hasListeners(Events::postConnect)) {
            $eventArgs = new Event\ConnectionEventArgs($this);
            $this->_eventManager->dispatchEvent(Events::postConnect, $eventArgs);
        }

        return true;
    }

    /**
     * Detects and sets the database platform.
     *
     * Evaluates custom platform class and version in order to set the correct platform.
     *
     * @throws DBALException If an invalid platform was specified for this connection.
     */
    private function detectDatabasePlatform(): void
    {
        $version = $this->getDatabasePlatformVersion();

        if ($version !== null) {
            assert($this->_driver instanceof VersionAwarePlatformDriver);

            $this->platform = $this->_driver->createDatabasePlatformForVersion($version);
        } else {
            $this->platform = $this->_driver->getDatabasePlatform();
        }

        $this->platform->setEventManager($this->_eventManager);
    }

    /**
     * Returns the version of the related platform if applicable.
     *
     * Returns null if either the driver is not capable to create version
     * specific platform instances, no explicit server version was specified
     * or the underlying driver connection cannot determine the platform
     * version without having to query it (performance reasons).
     *
     * @return string|null
     *
     * @throws Exception
     */
    private function getDatabasePlatformVersion()
    {
        // Driver does not support version specific platforms.
        if (! $this->_driver instanceof VersionAwarePlatformDriver) {
            return null;
        }

        // Explicit platform version requested (supersedes auto-detection).
        if (isset($this->params['serverVersion'])) {
            return $this->params['serverVersion'];
        }

        // If not connected, we need to connect now to determine the platform version.
        if ($this->_conn === null) {
            try {
                $this->connect();
            } catch (Throwable $originalException) {
                if (empty($this->params['dbname'])) {
                    throw $originalException;
                }

                // The database to connect to might not yet exist.
                // Retry detection without database name connection parameter.
                $databaseName           = $this->params['dbname'];
                $this->params['dbname'] = null;

                try {
                    $this->connect();
                } catch (Throwable $fallbackException) {
                    // Either the platform does not support database-less connections
                    // or something else went wrong.
                    // Reset connection parameters and rethrow the original exception.
                    $this->params['dbname'] = $databaseName;

                    throw $originalException;
                }

                // Reset connection parameters.
                $this->params['dbname'] = $databaseName;
                $serverVersion          = $this->getServerVersion();

                // Close "temporary" connection to allow connecting to the real database again.
                $this->close();

                return $serverVersion;
            }
        }

        return $this->getServerVersion();
    }

    /**
     * Returns the database server version if the underlying driver supports it.
     *
     * @return string|null
     */
    private function getServerVersion()
    {
        $connection = $this->getWrappedConnection();

        // Automatic platform version detection.
        if ($connection instanceof ServerInfoAwareConnection && ! $connection->requiresQueryForServerVersion()) {
            return $connection->getServerVersion();
        }

        // Unable to detect platform version.
        return null;
    }

    /**
     * Returns the current auto-commit mode for this connection.
     *
     * @see    setAutoCommit
     *
     * @return bool True if auto-commit mode is currently enabled for this connection, false otherwise.
     */
    public function isAutoCommit()
    {
        return $this->autoCommit === true;
    }

    /**
     * Sets auto-commit mode for this connection.
     *
     * If a connection is in auto-commit mode, then all its SQL statements will be executed and committed as individual
     * transactions. Otherwise, its SQL statements are grouped into transactions that are terminated by a call to either
     * the method commit or the method rollback. By default, new connections are in auto-commit mode.
     *
     * NOTE: If this method is called during a transaction and the auto-commit mode is changed, the transaction is
     * committed. If this method is called and the auto-commit mode is not changed, the call is a no-op.
     *
     * @see   isAutoCommit
     *
     * @param bool $autoCommit True to enable auto-commit mode; false to disable it.
     *
     * @return void
     */
    public function setAutoCommit($autoCommit)
    {
        $autoCommit = (bool) $autoCommit;

        // Mode not changed, no-op.
        if ($autoCommit === $this->autoCommit) {
            return;
        }

        $this->autoCommit = $autoCommit;

        // Commit all currently active transactions if any when switching auto-commit mode.
        if ($this->_conn === null || $this->transactionNestingLevel === 0) {
            return;
        }

        $this->commitAll();
    }

    /**
     * Sets the fetch mode.
     *
     * @deprecated Use one of the fetch- or iterate-related methods.
     *
     * @param int $fetchMode
     *
     * @return void
     */
    public function setFetchMode($fetchMode)
    {
        $this->defaultFetchMode = $fetchMode;
    }

    /**
     * Prepares and executes an SQL query and returns the first row of the result
     * as an associative array.
     *
     * @deprecated Use fetchAllAssociative()
     *
     * @param string         $sql    The query SQL
     * @param mixed[]        $params The query parameters
     * @param int[]|string[] $types  The query parameter types
     *
     * @return mixed[]|false False is returned if no rows are found.
     *
     * @throws DBALException
     */
    public function fetchAssoc($sql, array $params = [], array $types = [])
    {
        return $this->executeQuery($sql, $params, $types)->fetch(FetchMode::ASSOCIATIVE);
    }

    /**
     * Prepares and executes an SQL query and returns the first row of the result
     * as a numerically indexed array.
     *
     * @deprecated Use fetchAllNumeric()
     *
     * @param string         $sql    The query SQL
     * @param mixed[]        $params The query parameters
     * @param int[]|string[] $types  The query parameter types
     *
     * @return mixed[]|false False is returned if no rows are found.
     */
    public function fetchArray($sql, array $params = [], array $types = [])
    {
        return $this->executeQuery($sql, $params, $types)->fetch(FetchMode::NUMERIC);
    }

    /**
     * Prepares and executes an SQL query and returns the value of a single column
     * of the first row of the result.
     *
     * @deprecated Use fetchOne() instead.
     *
     * @param string         $sql    The query SQL
     * @param mixed[]        $params The query parameters
     * @param int            $column The 0-indexed column number to retrieve
     * @param int[]|string[] $types  The query parameter types
     *
     * @return mixed|false False is returned if no rows are found.
     *
     * @throws DBALException
     */
    public function fetchColumn($sql, array $params = [], $column = 0, array $types = [])
    {
        return $this->executeQuery($sql, $params, $types)->fetchColumn($column);
    }

    /**
     * Prepares and executes an SQL query and returns the first row of the result
     * as an associative array.
     *
     * @param string                                           $query  The SQL query.
     * @param array<int, mixed>|array<string, mixed>           $params The prepared statement params.
     * @param array<int, int|string>|array<string, int|string> $types  The query parameter types.
     *
     * @return array<string, mixed>|false False is returned if no rows are found.
     *
     * @throws DBALException
     */
    public function fetchAssociative(string $query, array $params = [], array $types = [])
    {
        try {
            $stmt = $this->executeQuery($query, $params, $types);

            if ($stmt instanceof Result) {
                return $stmt->fetchAssociative();
            }

            return $stmt->fetch(FetchMode::ASSOCIATIVE);
        } catch (Throwable $e) {
            $this->handleExceptionDuringQuery($e, $query, $params, $types);
        }
    }

    /**
     * Prepares and executes an SQL query and returns the first row of the result
     * as a numerically indexed array.
     *
     * @param string                                           $query  The SQL query to be executed.
     * @param array<int, mixed>|array<string, mixed>           $params The prepared statement params.
     * @param array<int, int|string>|array<string, int|string> $types  The query parameter types.
     *
     * @return array<int, mixed>|false False is returned if no rows are found.
     *
     * @throws DBALException
     */
    public function fetchNumeric(string $query, array $params = [], array $types = [])
    {
        try {
            $stmt = $this->executeQuery($query, $params, $types);

            if ($stmt instanceof Result) {
                return $stmt->fetchNumeric();
            }

            return $stmt->fetch(FetchMode::NUMERIC);
        } catch (Throwable $e) {
            $this->handleExceptionDuringQuery($e, $query, $params, $types);
        }
    }

    /**
     * Prepares and executes an SQL query and returns the value of a single column
     * of the first row of the result.
     *
     * @param string                                           $query  The SQL query to be executed.
     * @param array<int, mixed>|array<string, mixed>           $params The prepared statement params.
     * @param array<int, int|string>|array<string, int|string> $types  The query parameter types.
     *
     * @return mixed|false False is returned if no rows are found.
     *
     * @throws DBALException
     */
    public function fetchOne(string $query, array $params = [], array $types = [])
    {
        try {
            $stmt = $this->executeQuery($query, $params, $types);

            if ($stmt instanceof Result) {
                return $stmt->fetchOne();
            }

            return $stmt->fetch(FetchMode::COLUMN);
        } catch (Throwable $e) {
            $this->handleExceptionDuringQuery($e, $query, $params, $types);
        }
    }

    /**
     * Whether an actual connection to the database is established.
     *
     * @return bool
     */
    public function isConnected()
    {
        return $this->_conn !== null;
    }

    /**
     * Checks whether a transaction is currently active.
     *
     * @return bool TRUE if a transaction is currently active, FALSE otherwise.
     */
    public function isTransactionActive()
    {
        return $this->transactionNestingLevel > 0;
    }

    /**
     * Adds identifier condition to the query components
     *
     * @param mixed[]  $identifier Map of key columns to their values
     * @param string[] $columns    Column names
     * @param mixed[]  $values     Column values
     * @param string[] $conditions Key conditions
     *
     * @throws DBALException
     */
    private function addIdentifierCondition(
        array $identifier,
        array &$columns,
        array &$values,
        array &$conditions
    ): void {
        $platform = $this->getDatabasePlatform();

        foreach ($identifier as $columnName => $value) {
            if ($value === null) {
                $conditions[] = $platform->getIsNullExpression($columnName);
                continue;
            }

            $columns[]    = $columnName;
            $values[]     = $value;
            $conditions[] = $columnName . ' = ?';
        }
    }

    /**
     * Executes an SQL DELETE statement on a table.
     *
     * Table expression and columns are not escaped and are not safe for user-input.
     *
     * @param string         $table      The expression of the table on which to delete.
     * @param mixed[]        $identifier The deletion criteria. An associative array containing column-value pairs.
     * @param int[]|string[] $types      The types of identifiers.
     *
     * @return int The number of affected rows.
     *
     * @throws DBALException
     * @throws InvalidArgumentException
     */
    public function delete($table, array $identifier, array $types = [])
    {
        if (empty($identifier)) {
            throw InvalidArgumentException::fromEmptyCriteria();
        }

        $columns = $values = $conditions = [];

        $this->addIdentifierCondition($identifier, $columns, $values, $conditions);

        return $this->executeStatement(
            'DELETE FROM ' . $table . ' WHERE ' . implode(' AND ', $conditions),
            $values,
            is_string(key($types)) ? $this->extractTypeValues($columns, $types) : $types
        );
    }

    /**
     * Closes the connection.
     *
     * @return void
     */
    public function close()
    {
        $this->_conn = null;
    }

    /**
     * Sets the transaction isolation level.
     *
     * @param int $level The level to set.
     *
     * @return int
     */
    public function setTransactionIsolation($level)
    {
        $this->transactionIsolationLevel = $level;

        return $this->executeStatement($this->getDatabasePlatform()->getSetTransactionIsolationSQL($level));
    }

    /**
     * Gets the currently active transaction isolation level.
     *
     * @return int The current transaction isolation level.
     */
    public function getTransactionIsolation()
    {
        if ($this->transactionIsolationLevel === null) {
            $this->transactionIsolationLevel = $this->getDatabasePlatform()->getDefaultTransactionIsolationLevel();
        }

        return $this->transactionIsolationLevel;
    }

    /**
     * Executes an SQL UPDATE statement on a table.
     *
     * Table expression and columns are not escaped and are not safe for user-input.
     *
     * @param string         $table      The expression of the table to update quoted or unquoted.
     * @param mixed[]        $data       An associative array containing column-value pairs.
     * @param mixed[]        $identifier The update criteria. An associative array containing column-value pairs.
     * @param int[]|string[] $types      Types of the merged $data and $identifier arrays in that order.
     *
     * @return int The number of affected rows.
     *
     * @throws DBALException
     */
    public function update($table, array $data, array $identifier, array $types = [])
    {
        $columns = $values = $conditions = $set = [];

        foreach ($data as $columnName => $value) {
            $columns[] = $columnName;
            $values[]  = $value;
            $set[]     = $columnName . ' = ?';
        }

        $this->addIdentifierCondition($identifier, $columns, $values, $conditions);

        if (is_string(key($types))) {
            $types = $this->extractTypeValues($columns, $types);
        }

        $sql = 'UPDATE ' . $table . ' SET ' . implode(', ', $set)
                . ' WHERE ' . implode(' AND ', $conditions);

        return $this->executeStatement($sql, $values, $types);
    }

    /**
     * Inserts a table row with specified data.
     *
     * Table expression and columns are not escaped and are not safe for user-input.
     *
     * @param string         $table The expression of the table to insert data into, quoted or unquoted.
     * @param mixed[]        $data  An associative array containing column-value pairs.
     * @param int[]|string[] $types Types of the inserted data.
     *
     * @return int The number of affected rows.
     *
     * @throws DBALException
     */
    public function insert($table, array $data, array $types = [])
    {
        if (empty($data)) {
            return $this->executeStatement('INSERT INTO ' . $table . ' () VALUES ()');
        }

        $columns = [];
        $values  = [];
        $set     = [];

        foreach ($data as $columnName => $value) {
            $columns[] = $columnName;
            $values[]  = $value;
            $set[]     = '?';
        }

        return $this->executeStatement(
            'INSERT INTO ' . $table . ' (' . implode(', ', $columns) . ')' .
            ' VALUES (' . implode(', ', $set) . ')',
            $values,
            is_string(key($types)) ? $this->extractTypeValues($columns, $types) : $types
        );
    }

    /**
     * Extract ordered type list from an ordered column list and type map.
     *
     * @param int[]|string[] $columnList
     * @param int[]|string[] $types
     *
     * @return int[]|string[]
     */
    private function extractTypeValues(array $columnList, array $types)
    {
        $typeValues = [];

        foreach ($columnList as $columnIndex => $columnName) {
            $typeValues[] = $types[$columnName] ?? ParameterType::STRING;
        }

        return $typeValues;
    }

    /**
     * Quotes a string so it can be safely used as a table or column name, even if
     * it is a reserved name.
     *
     * Delimiting style depends on the underlying database platform that is being used.
     *
     * NOTE: Just because you CAN use quoted identifiers does not mean
     * you SHOULD use them. In general, they end up causing way more
     * problems than they solve.
     *
     * @param string $str The name to be quoted.
     *
     * @return string The quoted name.
     */
    public function quoteIdentifier($str)
    {
        return $this->getDatabasePlatform()->quoteIdentifier($str);
    }

    /**
     * {@inheritDoc}
     */
    public function quote($input, $type = ParameterType::STRING)
    {
        $connection = $this->getWrappedConnection();

        [$value, $bindingType] = $this->getBindingInfo($input, $type);

        return $connection->quote($value, $bindingType);
    }

    /**
     * Prepares and executes an SQL query and returns the result as an associative array.
     *
     * @deprecated Use fetchAllAssociative()
     *
     * @param string         $sql    The SQL query.
     * @param mixed[]        $params The query parameters.
     * @param int[]|string[] $types  The query parameter types.
     *
     * @return mixed[]
     */
    public function fetchAll($sql, array $params = [], $types = [])
    {
        return $this->executeQuery($sql, $params, $types)->fetchAll();
    }

    /**
     * Prepares and executes an SQL query and returns the result as an array of numeric arrays.
     *
     * @param string                                           $query  The SQL query.
     * @param array<int, mixed>|array<string, mixed>           $params The query parameters.
     * @param array<int, int|string>|array<string, int|string> $types  The query parameter types.
     *
     * @return array<int,array<int,mixed>>
     *
     * @throws DBALException
     */
    public function fetchAllNumeric(string $query, array $params = [], array $types = []): array
    {
        try {
            $stmt = $this->executeQuery($query, $params, $types);

            if ($stmt instanceof Result) {
                return $stmt->fetchAllNumeric();
            }

            return $stmt->fetchAll(FetchMode::NUMERIC);
        } catch (Throwable $e) {
            $this->handleExceptionDuringQuery($e, $query, $params, $types);
        }
    }

    /**
     * Prepares and executes an SQL query and returns the result as an array of associative arrays.
     *
     * @param string                                           $query  The SQL query.
     * @param array<int, mixed>|array<string, mixed>           $params The query parameters.
     * @param array<int, int|string>|array<string, int|string> $types  The query parameter types.
     *
     * @return array<int,array<string,mixed>>
     *
     * @throws DBALException
     */
    public function fetchAllAssociative(string $query, array $params = [], array $types = []): array
    {
        try {
            $stmt = $this->executeQuery($query, $params, $types);

            if ($stmt instanceof Result) {
                return $stmt->fetchAllAssociative();
            }

            return $stmt->fetchAll(FetchMode::ASSOCIATIVE);
        } catch (Throwable $e) {
            $this->handleExceptionDuringQuery($e, $query, $params, $types);
        }
    }

    /**
     * Prepares and executes an SQL query and returns the result as an array of the first column values.
     *
     * @param string                                           $query  The SQL query.
     * @param array<int, mixed>|array<string, mixed>           $params The query parameters.
     * @param array<int, int|string>|array<string, int|string> $types  The query parameter types.
     *
     * @return array<int,mixed>
     *
     * @throws DBALException
     */
    public function fetchFirstColumn(string $query, array $params = [], array $types = []): array
    {
        try {
            $stmt = $this->executeQuery($query, $params, $types);

            if ($stmt instanceof Result) {
                return $stmt->fetchFirstColumn();
            }

            return $stmt->fetchAll(FetchMode::COLUMN);
        } catch (Throwable $e) {
            $this->handleExceptionDuringQuery($e, $query, $params, $types);
        }
    }

    /**
     * Prepares and executes an SQL query and returns the result as an iterator over rows represented as numeric arrays.
     *
     * @param string                                           $query  The SQL query.
     * @param array<int, mixed>|array<string, mixed>           $params The query parameters.
     * @param array<int, int|string>|array<string, int|string> $types  The query parameter types.
     *
     * @return Traversable<int,array<int,mixed>>
     *
     * @throws DBALException
     */
    public function iterateNumeric(string $query, array $params = [], array $types = []): Traversable
    {
        try {
            $stmt = $this->executeQuery($query, $params, $types);

            if ($stmt instanceof Result) {
                yield from $stmt->iterateNumeric();
            } else {
                while (($row = $stmt->fetch(FetchMode::NUMERIC)) !== false) {
                    yield $row;
                }
            }
        } catch (Throwable $e) {
            $this->handleExceptionDuringQuery($e, $query, $params, $types);
        }
    }

    /**
     * Prepares and executes an SQL query and returns the result as an iterator over rows represented as associative arrays.
     *
     * @param string                                           $query  The SQL query.
     * @param array<int, mixed>|array<string, mixed>           $params The query parameters.
     * @param array<int, int|string>|array<string, int|string> $types  The query parameter types.
     *
     * @return Traversable<int,array<string,mixed>>
     *
     * @throws DBALException
     */
    public function iterateAssociative(string $query, array $params = [], array $types = []): Traversable
    {
        try {
            $stmt = $this->executeQuery($query, $params, $types);

            if ($stmt instanceof Result) {
                yield from $stmt->iterateAssociative();
            } else {
                while (($row = $stmt->fetch(FetchMode::ASSOCIATIVE)) !== false) {
                    yield $row;
                }
            }
        } catch (Throwable $e) {
            $this->handleExceptionDuringQuery($e, $query, $params, $types);
        }
    }

    /**
     * Prepares and executes an SQL query and returns the result as an iterator over the first column values.
     *
     * @param string                                           $query  The SQL query.
     * @param array<int, mixed>|array<string, mixed>           $params The query parameters.
     * @param array<int, int|string>|array<string, int|string> $types  The query parameter types.
     *
     * @return Traversable<int,mixed>
     *
     * @throws DBALException
     */
    public function iterateColumn(string $query, array $params = [], array $types = []): Traversable
    {
        try {
            $stmt = $this->executeQuery($query, $params, $types);

            if ($stmt instanceof Result) {
                yield from $stmt->iterateColumn();
            } else {
                while (($value = $stmt->fetch(FetchMode::COLUMN)) !== false) {
                    yield $value;
                }
            }
        } catch (Throwable $e) {
            $this->handleExceptionDuringQuery($e, $query, $params, $types);
        }
    }

    /**
     * Prepares an SQL statement.
     *
     * @param string $sql The SQL statement to prepare.
     *
     * @return Statement The prepared statement.
     *
     * @throws DBALException
     */
    public function prepare($sql)
    {
        try {
            $stmt = new Statement($sql, $this);
        } catch (Throwable $e) {
            $this->handleExceptionDuringQuery($e, $sql);
        }

        $stmt->setFetchMode($this->defaultFetchMode);

        return $stmt;
    }

    /**
     * Executes an, optionally parametrized, SQL query.
     *
     * If the query is parametrized, a prepared statement is used.
     * If an SQLLogger is configured, the execution is logged.
     *
     * @param string                 $sql    The SQL query to execute.
     * @param mixed[]                $params The parameters to bind to the query, if any.
     * @param int[]|string[]         $types  The types the previous parameters are in.
     * @param QueryCacheProfile|null $qcp    The query cache profile, optional.
     *
     * @return ResultStatement The executed statement.
     *
     * @throws DBALException
     */
    public function executeQuery($sql, array $params = [], $types = [], ?QueryCacheProfile $qcp = null)
    {
        if ($qcp !== null) {
            return $this->executeCacheQuery($sql, $params, $types, $qcp);
        }

        $connection = $this->getWrappedConnection();

        $logger = $this->_config->getSQLLogger();
        if ($logger) {
            $logger->startQuery($sql, $params, $types);
        }

        try {
            if ($params) {
                [$sql, $params, $types] = SQLParserUtils::expandListParameters($sql, $params, $types);

                $stmt = $connection->prepare($sql);
                if ($types) {
                    $this->_bindTypedValues($stmt, $params, $types);
                    $stmt->execute();
                } else {
                    $stmt->execute($params);
                }
            } else {
                $stmt = $connection->query($sql);
            }
<<<<<<< HEAD
        } catch (Throwable $e) {
            $this->handleExceptionDuringQuery($e, $sql, $params, $types);
=======
        } catch (Throwable $ex) {
            throw DBALException::driverExceptionDuringQuery(
                $this->_driver,
                $ex,
                $sql,
                $this->resolveParams($params, $types)
            );
>>>>>>> 217b2cf9
        }

        $stmt->setFetchMode($this->defaultFetchMode);

        if ($logger) {
            $logger->stopQuery();
        }

        return $stmt;
    }

    /**
     * Executes a caching query.
     *
     * @param string            $sql    The SQL query to execute.
     * @param mixed[]           $params The parameters to bind to the query, if any.
     * @param int[]|string[]    $types  The types the previous parameters are in.
     * @param QueryCacheProfile $qcp    The query cache profile.
     *
     * @return ResultStatement
     *
     * @throws CacheException
     */
    public function executeCacheQuery($sql, $params, $types, QueryCacheProfile $qcp)
    {
        $resultCache = $qcp->getResultCacheDriver() ?? $this->_config->getResultCacheImpl();

        if ($resultCache === null) {
            throw CacheException::noResultDriverConfigured();
        }

        $connectionParams = $this->params;
        unset($connectionParams['platform']);

        [$cacheKey, $realKey] = $qcp->generateCacheKeys($sql, $params, $types, $connectionParams);

        // fetch the row pointers entry
        $data = $resultCache->fetch($cacheKey);

        if ($data !== false) {
            // is the real key part of this row pointers map or is the cache only pointing to other cache keys?
            if (isset($data[$realKey])) {
                $stmt = new ArrayStatement($data[$realKey]);
            } elseif (array_key_exists($realKey, $data)) {
                $stmt = new ArrayStatement([]);
            }
        }

        if (! isset($stmt)) {
            $stmt = new ResultCacheStatement(
                $this->executeQuery($sql, $params, $types),
                $resultCache,
                $cacheKey,
                $realKey,
                $qcp->getLifetime()
            );
        }

        $stmt->setFetchMode($this->defaultFetchMode);

        return $stmt;
    }

    /**
     * Executes an, optionally parametrized, SQL query and returns the result,
     * applying a given projection/transformation function on each row of the result.
     *
     * @deprecated
     *
     * @param string  $sql      The SQL query to execute.
     * @param mixed[] $params   The parameters, if any.
     * @param Closure $function The transformation function that is applied on each row.
     *                           The function receives a single parameter, an array, that
     *                           represents a row of the result set.
     *
     * @return mixed[] The projected result of the query.
     */
    public function project($sql, array $params, Closure $function)
    {
        $result = [];
        $stmt   = $this->executeQuery($sql, $params);

        while ($row = $stmt->fetch()) {
            $result[] = $function($row);
        }

        $stmt->closeCursor();

        return $result;
    }

    /**
     * Executes an SQL statement, returning a result set as a Statement object.
     *
     * @deprecated Use {@link executeQuery()} instead.
     *
     * @return \Doctrine\DBAL\Driver\Statement
     *
     * @throws DBALException
     */
    public function query()
    {
        $connection = $this->getWrappedConnection();

        $args = func_get_args();

        $logger = $this->_config->getSQLLogger();
        if ($logger) {
            $logger->startQuery($args[0]);
        }

        try {
            $statement = $connection->query(...$args);
        } catch (Throwable $e) {
            $this->handleExceptionDuringQuery($e, $args[0]);
        }

        $statement->setFetchMode($this->defaultFetchMode);

        if ($logger) {
            $logger->stopQuery();
        }

        return $statement;
    }

    /**
     * Executes an SQL INSERT/UPDATE/DELETE query with the given parameters
     * and returns the number of affected rows.
     *
     * This method supports PDO binding types as well as DBAL mapping types.
     *
     * @deprecated Use {@link executeStatement()} instead.
     *
     * @param string                 $sql    The SQL query.
     * @param array<mixed>           $params The query parameters.
     * @param array<int|string|null> $types  The parameter types.
     *
     * @return int The number of affected rows.
     *
     * @throws DBALException
     */
    public function executeUpdate($sql, array $params = [], array $types = [])
    {
        return $this->executeStatement($sql, $params, $types);
    }

    /**
     * Executes an SQL statement with the given parameters and returns the number of affected rows.
     *
     * Could be used for:
     *  - DML statements: INSERT, UPDATE, DELETE, etc.
     *  - DDL statements: CREATE, DROP, ALTER, etc.
     *  - DCL statements: GRANT, REVOKE, etc.
     *  - Session control statements: ALTER SESSION, SET, DECLARE, etc.
     *  - Other statements that don't yield a row set.
     *
     * This method supports PDO binding types as well as DBAL mapping types.
     *
     * @param string                 $sql    The statement SQL
     * @param array<mixed>           $params The query parameters
     * @param array<int|string|null> $types  The parameter types
     *
     * @return int The number of affected rows.
     *
     * @throws DBALException
     */
    public function executeStatement($sql, array $params = [], array $types = [])
    {
        $connection = $this->getWrappedConnection();

        $logger = $this->_config->getSQLLogger();
        if ($logger) {
            $logger->startQuery($sql, $params, $types);
        }

        try {
            if ($params) {
                [$sql, $params, $types] = SQLParserUtils::expandListParameters($sql, $params, $types);

                $stmt = $connection->prepare($sql);

                if ($types) {
                    $this->_bindTypedValues($stmt, $params, $types);
                    $stmt->execute();
                } else {
                    $stmt->execute($params);
                }

                $result = $stmt->rowCount();
            } else {
                $result = $connection->exec($sql);
            }
<<<<<<< HEAD
        } catch (Throwable $e) {
            $this->handleExceptionDuringQuery($e, $sql, $params, $types);
=======
        } catch (Throwable $ex) {
            throw DBALException::driverExceptionDuringQuery(
                $this->_driver,
                $ex,
                $sql,
                $this->resolveParams($params, $types)
            );
>>>>>>> 217b2cf9
        }

        if ($logger) {
            $logger->stopQuery();
        }

        return $result;
    }

    /**
     * Executes an SQL statement and return the number of affected rows.
     *
     * @deprecated Use {@link executeStatement()} instead.
     *
     * @param string $sql
     *
     * @return int The number of affected rows.
     *
     * @throws DBALException
     */
    public function exec($sql)
    {
        $connection = $this->getWrappedConnection();

        $logger = $this->_config->getSQLLogger();
        if ($logger) {
            $logger->startQuery($sql);
        }

        try {
            $result = $connection->exec($sql);
        } catch (Throwable $e) {
            $this->handleExceptionDuringQuery($e, $sql);
        }

        if ($logger) {
            $logger->stopQuery();
        }

        return $result;
    }

    /**
     * Returns the current transaction nesting level.
     *
     * @return int The nesting level. A value of 0 means there's no active transaction.
     */
    public function getTransactionNestingLevel()
    {
        return $this->transactionNestingLevel;
    }

    /**
     * Fetches the SQLSTATE associated with the last database operation.
     *
     * @deprecated The error information is available via exceptions.
     *
     * @return string|null The last error code.
     */
    public function errorCode()
    {
        return $this->getWrappedConnection()->errorCode();
    }

    /**
     * {@inheritDoc}
     *
     * @deprecated The error information is available via exceptions.
     */
    public function errorInfo()
    {
        return $this->getWrappedConnection()->errorInfo();
    }

    /**
     * Returns the ID of the last inserted row, or the last value from a sequence object,
     * depending on the underlying driver.
     *
     * Note: This method may not return a meaningful or consistent result across different drivers,
     * because the underlying database may not even support the notion of AUTO_INCREMENT/IDENTITY
     * columns or sequences.
     *
     * @param string|null $name Name of the sequence object from which the ID should be returned.
     *
     * @return string A string representation of the last inserted ID.
     */
    public function lastInsertId($name = null)
    {
        return $this->getWrappedConnection()->lastInsertId($name);
    }

    /**
     * Executes a function in a transaction.
     *
     * The function gets passed this Connection instance as an (optional) parameter.
     *
     * If an exception occurs during execution of the function or transaction commit,
     * the transaction is rolled back and the exception re-thrown.
     *
     * @param Closure $func The function to execute transactionally.
     *
     * @return mixed The value returned by $func
     *
     * @throws Exception
     * @throws Throwable
     */
    public function transactional(Closure $func)
    {
        $this->beginTransaction();
        try {
            $res = $func($this);
            $this->commit();

            return $res;
        } catch (Exception $e) {
            $this->rollBack();

            throw $e;
        } catch (Throwable $e) {
            $this->rollBack();

            throw $e;
        }
    }

    /**
     * Sets if nested transactions should use savepoints.
     *
     * @param bool $nestTransactionsWithSavepoints
     *
     * @return void
     *
     * @throws ConnectionException
     */
    public function setNestTransactionsWithSavepoints($nestTransactionsWithSavepoints)
    {
        if ($this->transactionNestingLevel > 0) {
            throw ConnectionException::mayNotAlterNestedTransactionWithSavepointsInTransaction();
        }

        if (! $this->getDatabasePlatform()->supportsSavepoints()) {
            throw ConnectionException::savepointsNotSupported();
        }

        $this->nestTransactionsWithSavepoints = (bool) $nestTransactionsWithSavepoints;
    }

    /**
     * Gets if nested transactions should use savepoints.
     *
     * @return bool
     */
    public function getNestTransactionsWithSavepoints()
    {
        return $this->nestTransactionsWithSavepoints;
    }

    /**
     * Returns the savepoint name to use for nested transactions are false if they are not supported
     * "savepointFormat" parameter is not set
     *
     * @return mixed A string with the savepoint name or false.
     */
    protected function _getNestedTransactionSavePointName()
    {
        return 'DOCTRINE2_SAVEPOINT_' . $this->transactionNestingLevel;
    }

    /**
     * {@inheritDoc}
     */
    public function beginTransaction()
    {
        $connection = $this->getWrappedConnection();

        ++$this->transactionNestingLevel;

        $logger = $this->_config->getSQLLogger();

        if ($this->transactionNestingLevel === 1) {
            if ($logger) {
                $logger->startQuery('"START TRANSACTION"');
            }

            $connection->beginTransaction();

            if ($logger) {
                $logger->stopQuery();
            }
        } elseif ($this->nestTransactionsWithSavepoints) {
            if ($logger) {
                $logger->startQuery('"SAVEPOINT"');
            }

            $this->createSavepoint($this->_getNestedTransactionSavePointName());
            if ($logger) {
                $logger->stopQuery();
            }
        }

        return true;
    }

    /**
     * {@inheritDoc}
     *
     * @throws ConnectionException If the commit failed due to no active transaction or
     *                                            because the transaction was marked for rollback only.
     */
    public function commit()
    {
        if ($this->transactionNestingLevel === 0) {
            throw ConnectionException::noActiveTransaction();
        }

        if ($this->isRollbackOnly) {
            throw ConnectionException::commitFailedRollbackOnly();
        }

        $result = true;

        $connection = $this->getWrappedConnection();

        $logger = $this->_config->getSQLLogger();

        if ($this->transactionNestingLevel === 1) {
            if ($logger) {
                $logger->startQuery('"COMMIT"');
            }

            $result = $connection->commit();

            if ($logger) {
                $logger->stopQuery();
            }
        } elseif ($this->nestTransactionsWithSavepoints) {
            if ($logger) {
                $logger->startQuery('"RELEASE SAVEPOINT"');
            }

            $this->releaseSavepoint($this->_getNestedTransactionSavePointName());
            if ($logger) {
                $logger->stopQuery();
            }
        }

        --$this->transactionNestingLevel;

        if ($this->autoCommit !== false || $this->transactionNestingLevel !== 0) {
            return $result;
        }

        $this->beginTransaction();

        return $result;
    }

    /**
     * Commits all current nesting transactions.
     */
    private function commitAll(): void
    {
        while ($this->transactionNestingLevel !== 0) {
            if ($this->autoCommit === false && $this->transactionNestingLevel === 1) {
                // When in no auto-commit mode, the last nesting commit immediately starts a new transaction.
                // Therefore we need to do the final commit here and then leave to avoid an infinite loop.
                $this->commit();

                return;
            }

            $this->commit();
        }
    }

    /**
     * Cancels any database changes done during the current transaction.
     *
     * @return bool
     *
     * @throws ConnectionException If the rollback operation failed.
     */
    public function rollBack()
    {
        if ($this->transactionNestingLevel === 0) {
            throw ConnectionException::noActiveTransaction();
        }

        $connection = $this->getWrappedConnection();

        $logger = $this->_config->getSQLLogger();

        if ($this->transactionNestingLevel === 1) {
            if ($logger) {
                $logger->startQuery('"ROLLBACK"');
            }

            $this->transactionNestingLevel = 0;
            $connection->rollBack();
            $this->isRollbackOnly = false;
            if ($logger) {
                $logger->stopQuery();
            }

            if ($this->autoCommit === false) {
                $this->beginTransaction();
            }
        } elseif ($this->nestTransactionsWithSavepoints) {
            if ($logger) {
                $logger->startQuery('"ROLLBACK TO SAVEPOINT"');
            }

            $this->rollbackSavepoint($this->_getNestedTransactionSavePointName());
            --$this->transactionNestingLevel;
            if ($logger) {
                $logger->stopQuery();
            }
        } else {
            $this->isRollbackOnly = true;
            --$this->transactionNestingLevel;
        }

        return true;
    }

    /**
     * Creates a new savepoint.
     *
     * @param string $savepoint The name of the savepoint to create.
     *
     * @return void
     *
     * @throws ConnectionException
     */
    public function createSavepoint($savepoint)
    {
        if (! $this->getDatabasePlatform()->supportsSavepoints()) {
            throw ConnectionException::savepointsNotSupported();
        }

        $this->getWrappedConnection()->exec($this->platform->createSavePoint($savepoint));
    }

    /**
     * Releases the given savepoint.
     *
     * @param string $savepoint The name of the savepoint to release.
     *
     * @return void
     *
     * @throws ConnectionException
     */
    public function releaseSavepoint($savepoint)
    {
        if (! $this->getDatabasePlatform()->supportsSavepoints()) {
            throw ConnectionException::savepointsNotSupported();
        }

        if (! $this->platform->supportsReleaseSavepoints()) {
            return;
        }

        $this->getWrappedConnection()->exec($this->platform->releaseSavePoint($savepoint));
    }

    /**
     * Rolls back to the given savepoint.
     *
     * @param string $savepoint The name of the savepoint to rollback to.
     *
     * @return void
     *
     * @throws ConnectionException
     */
    public function rollbackSavepoint($savepoint)
    {
        if (! $this->getDatabasePlatform()->supportsSavepoints()) {
            throw ConnectionException::savepointsNotSupported();
        }

        $this->getWrappedConnection()->exec($this->platform->rollbackSavePoint($savepoint));
    }

    /**
     * Gets the wrapped driver connection.
     *
     * @return DriverConnection
     */
    public function getWrappedConnection()
    {
        $this->connect();

        assert($this->_conn !== null);

        return $this->_conn;
    }

    /**
     * Gets the SchemaManager that can be used to inspect or change the
     * database schema through the connection.
     *
     * @return AbstractSchemaManager
     */
    public function getSchemaManager()
    {
        if ($this->_schemaManager === null) {
            $this->_schemaManager = $this->_driver->getSchemaManager($this);
        }

        return $this->_schemaManager;
    }

    /**
     * Marks the current transaction so that the only possible
     * outcome for the transaction to be rolled back.
     *
     * @return void
     *
     * @throws ConnectionException If no transaction is active.
     */
    public function setRollbackOnly()
    {
        if ($this->transactionNestingLevel === 0) {
            throw ConnectionException::noActiveTransaction();
        }

        $this->isRollbackOnly = true;
    }

    /**
     * Checks whether the current transaction is marked for rollback only.
     *
     * @return bool
     *
     * @throws ConnectionException If no transaction is active.
     */
    public function isRollbackOnly()
    {
        if ($this->transactionNestingLevel === 0) {
            throw ConnectionException::noActiveTransaction();
        }

        return $this->isRollbackOnly;
    }

    /**
     * Converts a given value to its database representation according to the conversion
     * rules of a specific DBAL mapping type.
     *
     * @param mixed  $value The value to convert.
     * @param string $type  The name of the DBAL mapping type.
     *
     * @return mixed The converted value.
     */
    public function convertToDatabaseValue($value, $type)
    {
        return Type::getType($type)->convertToDatabaseValue($value, $this->getDatabasePlatform());
    }

    /**
     * Converts a given value to its PHP representation according to the conversion
     * rules of a specific DBAL mapping type.
     *
     * @param mixed  $value The value to convert.
     * @param string $type  The name of the DBAL mapping type.
     *
     * @return mixed The converted type.
     */
    public function convertToPHPValue($value, $type)
    {
        return Type::getType($type)->convertToPHPValue($value, $this->getDatabasePlatform());
    }

    /**
     * Binds a set of parameters, some or all of which are typed with a PDO binding type
     * or DBAL mapping type, to a given statement.
     *
     * @internal Duck-typing used on the $stmt parameter to support driver statements as well as
     *           raw PDOStatement instances.
     *
     * @param \Doctrine\DBAL\Driver\Statement $stmt   The statement to bind the values to.
     * @param mixed[]                         $params The map/list of named/positional parameters.
     * @param int[]|string[]                  $types  The parameter types (PDO binding types or DBAL mapping types).
     *
     * @return void
     */
    private function _bindTypedValues($stmt, array $params, array $types)
    {
        // Check whether parameters are positional or named. Mixing is not allowed, just like in PDO.
        if (is_int(key($params))) {
            // Positional parameters
            $typeOffset = array_key_exists(0, $types) ? -1 : 0;
            $bindIndex  = 1;
            foreach ($params as $value) {
                $typeIndex = $bindIndex + $typeOffset;
                if (isset($types[$typeIndex])) {
                    $type                  = $types[$typeIndex];
                    [$value, $bindingType] = $this->getBindingInfo($value, $type);
                    $stmt->bindValue($bindIndex, $value, $bindingType);
                } else {
                    $stmt->bindValue($bindIndex, $value);
                }

                ++$bindIndex;
            }
        } else {
            // Named parameters
            foreach ($params as $name => $value) {
                if (isset($types[$name])) {
                    $type                  = $types[$name];
                    [$value, $bindingType] = $this->getBindingInfo($value, $type);
                    $stmt->bindValue($name, $value, $bindingType);
                } else {
                    $stmt->bindValue($name, $value);
                }
            }
        }
    }

    /**
     * Gets the binding type of a given type. The given type can be a PDO or DBAL mapping type.
     *
     * @param mixed           $value The value to bind.
     * @param int|string|null $type  The type to bind (PDO or DBAL).
     *
     * @return mixed[] [0] => the (escaped) value, [1] => the binding type.
     */
    private function getBindingInfo($value, $type)
    {
        if (is_string($type)) {
            $type = Type::getType($type);
        }

        if ($type instanceof Type) {
            $value       = $type->convertToDatabaseValue($value, $this->getDatabasePlatform());
            $bindingType = $type->getBindingType();
        } else {
            $bindingType = $type;
        }

        return [$value, $bindingType];
    }

    /**
     * Resolves the parameters to a format which can be displayed.
     *
     * @internal This is a purely internal method. If you rely on this method, you are advised to
     *           copy/paste the code as this method may change, or be removed without prior notice.
     *
     * @param mixed[]        $params
     * @param int[]|string[] $types
     *
     * @return mixed[]
     */
    public function resolveParams(array $params, array $types)
    {
        $resolvedParams = [];

        // Check whether parameters are positional or named. Mixing is not allowed, just like in PDO.
        if (is_int(key($params))) {
            // Positional parameters
            $typeOffset = array_key_exists(0, $types) ? -1 : 0;
            $bindIndex  = 1;
            foreach ($params as $value) {
                $typeIndex = $bindIndex + $typeOffset;
                if (isset($types[$typeIndex])) {
                    $type                       = $types[$typeIndex];
                    [$value]                    = $this->getBindingInfo($value, $type);
                    $resolvedParams[$bindIndex] = $value;
                } else {
                    $resolvedParams[$bindIndex] = $value;
                }

                ++$bindIndex;
            }
        } else {
            // Named parameters
            foreach ($params as $name => $value) {
                if (isset($types[$name])) {
                    $type                  = $types[$name];
                    [$value]               = $this->getBindingInfo($value, $type);
                    $resolvedParams[$name] = $value;
                } else {
                    $resolvedParams[$name] = $value;
                }
            }
        }

        return $resolvedParams;
    }

    /**
     * Creates a new instance of a SQL query builder.
     *
     * @return QueryBuilder
     */
    public function createQueryBuilder()
    {
        return new Query\QueryBuilder($this);
    }

    /**
     * Ping the server
     *
     * When the server is not available the method returns FALSE.
     * It is responsibility of the developer to handle this case
     * and abort the request or reconnect manually:
     *
     * @deprecated
     *
     * @return bool
     *
     * @example
     *
     *   if ($conn->ping() === false) {
     *      $conn->close();
     *      $conn->connect();
     *   }
     *
     * It is undefined if the underlying driver attempts to reconnect
     * or disconnect when the connection is not available anymore
     * as long it returns TRUE when a reconnect succeeded and
     * FALSE when the connection was dropped.
     */
    public function ping()
    {
        $connection = $this->getWrappedConnection();

        if ($connection instanceof PingableConnection) {
            return $connection->ping();
        }

        try {
            $this->query($this->getDatabasePlatform()->getDummySelectSQL());

            return true;
        } catch (DBALException $e) {
            return false;
        }
    }

    /**
     * @internal
     *
     * @param array<int, mixed>|array<string, mixed>           $params
     * @param array<int, int|string>|array<string, int|string> $types
     *
     * @throws DBALException
     *
     * @psalm-return never-return
     */
    public function handleExceptionDuringQuery(Throwable $e, string $sql, array $params = [], array $types = []): void
    {
        $this->throw(
            DBALException::driverExceptionDuringQuery(
                $this->_driver,
                $e,
                $sql,
                $this->resolveParams($params, $types)
            )
        );
    }

    /**
     * @internal
     *
     * @throws DBALException
     *
     * @psalm-return never-return
     */
    public function handleDriverException(Throwable $e): void
    {
        $this->throw(
            DBALException::driverException(
                $this->_driver,
                $e
            )
        );
    }

    /**
     * @internal
     *
     * @throws DBALException
     *
     * @psalm-return never-return
     */
    private function throw(DBALException $e): void
    {
        if ($e instanceof ConnectionLost) {
            $this->close();
        }

        throw $e;
    }
}<|MERGE_RESOLUTION|>--- conflicted
+++ resolved
@@ -1040,7 +1040,8 @@
     }
 
     /**
-     * Prepares and executes an SQL query and returns the result as an iterator over rows represented as associative arrays.
+     * Prepares and executes an SQL query and returns the result as an iterator over rows represented
+     * as associative arrays.
      *
      * @param string                                           $query  The SQL query.
      * @param array<int, mixed>|array<string, mixed>           $params The query parameters.
@@ -1159,18 +1160,13 @@
             } else {
                 $stmt = $connection->query($sql);
             }
-<<<<<<< HEAD
         } catch (Throwable $e) {
-            $this->handleExceptionDuringQuery($e, $sql, $params, $types);
-=======
-        } catch (Throwable $ex) {
-            throw DBALException::driverExceptionDuringQuery(
-                $this->_driver,
-                $ex,
+            $this->handleExceptionDuringQuery(
+                $e,
                 $sql,
-                $this->resolveParams($params, $types)
+                $params,
+                $types
             );
->>>>>>> 217b2cf9
         }
 
         $stmt->setFetchMode($this->defaultFetchMode);
@@ -1364,18 +1360,13 @@
             } else {
                 $result = $connection->exec($sql);
             }
-<<<<<<< HEAD
         } catch (Throwable $e) {
-            $this->handleExceptionDuringQuery($e, $sql, $params, $types);
-=======
-        } catch (Throwable $ex) {
-            throw DBALException::driverExceptionDuringQuery(
-                $this->_driver,
-                $ex,
+            $this->handleExceptionDuringQuery(
+                $e,
                 $sql,
-                $this->resolveParams($params, $types)
+                $params,
+                $types
             );
->>>>>>> 217b2cf9
         }
 
         if ($logger) {
