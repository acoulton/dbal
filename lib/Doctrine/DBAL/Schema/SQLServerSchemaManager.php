--- conflicted
+++ resolved
@@ -329,12 +329,8 @@
     {
         $table = parent::listTableDetails($tableName);
 
-<<<<<<< HEAD
-=======
-        /** @var SQLServer2012Platform $platform */
->>>>>>> 40cc9bd5
         $platform = $this->_platform;
-        assert($platform instanceof SQLServerPlatform);
+        assert($platform instanceof SQLServer2012Platform);
         $sql = $platform->getListTableMetadataSQL($tableName);
 
         $tableOptions = $this->_conn->fetchAssoc($sql);
