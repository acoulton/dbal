--- conflicted
+++ resolved
@@ -752,25 +752,9 @@
         return $this->getDatabasePlatform()->quoteIdentifier($identifier);
     }
 
-<<<<<<< HEAD
-    public function quote(string $input): string
-    {
-        return $this->getWrappedConnection()->quote($input);
-=======
-    /**
-     * @param mixed      $value
-     * @param int|string $type
-     *
-     * @return mixed
-     */
-    public function quote($value, $type = ParameterType::STRING)
-    {
-        $connection = $this->getWrappedConnection();
-
-        [$value, $bindingType] = $this->getBindingInfo($value, $type);
-
-        return $connection->quote($value, $bindingType);
->>>>>>> b2bd586c
+    public function quote(string $value): string
+    {
+        return $this->getWrappedConnection()->quote($value);
     }
 
     /**
