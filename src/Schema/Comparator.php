<?php

declare(strict_types=1);

namespace Doctrine\DBAL\Schema;

use Doctrine\DBAL\Types;

use function array_intersect_key;
use function array_key_exists;
use function array_keys;
use function array_map;
use function array_merge;
use function array_unique;
use function assert;
use function count;
use function get_class;
use function strtolower;

/**
 * Compares two Schemas and return an instance of SchemaDiff.
 */
class Comparator
{
    public static function compareSchemas(Schema $fromSchema, Schema $toSchema) : SchemaDiff
    {
        $c = new self();

        return $c->compare($fromSchema, $toSchema);
    }

    /**
     * Returns a SchemaDiff object containing the differences between the schemas $fromSchema and $toSchema.
     *
     * The returned differences are returned in such a way that they contain the
     * operations to change the schema stored in $fromSchema to the schema that is
     * stored in $toSchema.
     */
    public function compare(Schema $fromSchema, Schema $toSchema) : SchemaDiff
    {
        $diff             = new SchemaDiff();
        $diff->fromSchema = $fromSchema;

        $foreignKeysToTable = [];

        foreach ($toSchema->getNamespaces() as $namespace) {
            if ($fromSchema->hasNamespace($namespace)) {
                continue;
            }

            $diff->newNamespaces[$namespace] = $namespace;
        }

        foreach ($fromSchema->getNamespaces() as $namespace) {
            if ($toSchema->hasNamespace($namespace)) {
                continue;
            }

            $diff->removedNamespaces[$namespace] = $namespace;
        }

        foreach ($toSchema->getTables() as $table) {
            $tableName = $table->getShortestName($toSchema->getName());
            if (! $fromSchema->hasTable($tableName)) {
                $diff->newTables[$tableName] = $toSchema->getTable($tableName);
            } else {
                $tableDifferences = $this->diffTable($fromSchema->getTable($tableName), $toSchema->getTable($tableName));
                if ($tableDifferences !== null) {
                    $diff->changedTables[$tableName] = $tableDifferences;
                }
            }
        }

        /* Check if there are tables removed */
        foreach ($fromSchema->getTables() as $table) {
            $tableName = $table->getShortestName($fromSchema->getName());

            $table = $fromSchema->getTable($tableName);
            if (! $toSchema->hasTable($tableName)) {
                $diff->removedTables[$tableName] = $table;
            }

            // also remember all foreign keys that point to a specific table
            foreach ($table->getForeignKeys() as $foreignKey) {
                $foreignTable = strtolower($foreignKey->getForeignTableName());
                if (! isset($foreignKeysToTable[$foreignTable])) {
                    $foreignKeysToTable[$foreignTable] = [];
                }

                $foreignKeysToTable[$foreignTable][] = $foreignKey;
            }
        }

        foreach ($diff->removedTables as $tableName => $table) {
            if (! isset($foreignKeysToTable[$tableName])) {
                continue;
            }

            $diff->orphanedForeignKeys = array_merge($diff->orphanedForeignKeys, $foreignKeysToTable[$tableName]);

            // deleting duplicated foreign keys present on both on the orphanedForeignKey
            // and the removedForeignKeys from changedTables
            foreach ($foreignKeysToTable[$tableName] as $foreignKey) {
                // strtolower the table name to make if compatible with getShortestName
                $localTableName = strtolower($foreignKey->getLocalTableName());
                if (! isset($diff->changedTables[$localTableName])) {
                    continue;
                }

                foreach ($diff->changedTables[$localTableName]->removedForeignKeys as $key => $removedForeignKey) {
                    // We check if the key is from the removed table if not we skip.
                    if ($tableName !== strtolower($removedForeignKey->getForeignTableName())) {
                        continue;
                    }

                    unset($diff->changedTables[$localTableName]->removedForeignKeys[$key]);
                }
            }
        }

        foreach ($toSchema->getSequences() as $sequence) {
            $sequenceName = $sequence->getShortestName($toSchema->getName());
            if (! $fromSchema->hasSequence($sequenceName)) {
                if (! $this->isAutoIncrementSequenceInSchema($fromSchema, $sequence)) {
                    $diff->newSequences[] = $sequence;
                }
            } else {
                if ($this->diffSequence($sequence, $fromSchema->getSequence($sequenceName))) {
                    $diff->changedSequences[] = $toSchema->getSequence($sequenceName);
                }
            }
        }

        foreach ($fromSchema->getSequences() as $sequence) {
            if ($this->isAutoIncrementSequenceInSchema($toSchema, $sequence)) {
                continue;
            }

            $sequenceName = $sequence->getShortestName($fromSchema->getName());

            if ($toSchema->hasSequence($sequenceName)) {
                continue;
            }

            $diff->removedSequences[] = $sequence;
        }

        return $diff;
    }

    private function isAutoIncrementSequenceInSchema(Schema $schema, Sequence $sequence) : bool
    {
        foreach ($schema->getTables() as $table) {
            if ($sequence->isAutoIncrementsFor($table)) {
                return true;
            }
        }

        return false;
    }

    public function diffSequence(Sequence $sequence1, Sequence $sequence2) : bool
    {
        if ($sequence1->getAllocationSize() !== $sequence2->getAllocationSize()) {
            return true;
        }

        return $sequence1->getInitialValue() !== $sequence2->getInitialValue();
    }

    /**
     * Returns the difference between the tables $table1 and $table2.
     *
     * If there are no differences this method returns null.
     */
    public function diffTable(Table $table1, Table $table2) : ?TableDiff
    {
        $changes                     = 0;
        $tableDifferences            = new TableDiff($table1->getName());
        $tableDifferences->fromTable = $table1;

        $table1Columns = $table1->getColumns();
        $table2Columns = $table2->getColumns();

        /* See if all the fields in table 1 exist in table 2 */
        foreach ($table2Columns as $columnName => $column) {
            if ($table1->hasColumn($columnName)) {
                continue;
            }

            $tableDifferences->addedColumns[$columnName] = $column;
            $changes++;
        }

        /* See if there are any removed fields in table 2 */
        foreach ($table1Columns as $columnName => $column) {
            // See if column is removed in table 2.
            if (! $table2->hasColumn($columnName)) {
                $tableDifferences->removedColumns[$columnName] = $column;
                $changes++;
                continue;
            }

            // See if column has changed properties in table 2.
            $changedProperties = $this->diffColumn($column, $table2->getColumn($columnName));

            if (count($changedProperties) === 0) {
                continue;
            }

            $columnDiff                                           = new ColumnDiff($column->getName(), $table2->getColumn($columnName), $changedProperties);
            $columnDiff->fromColumn                               = $column;
            $tableDifferences->changedColumns[$column->getName()] = $columnDiff;
            $changes++;
        }

        $this->detectColumnRenamings($tableDifferences);

        $table1Indexes = $table1->getIndexes();
        $table2Indexes = $table2->getIndexes();

        /* See if all the indexes in table 1 exist in table 2 */
        foreach ($table2Indexes as $indexName => $index) {
            if (($index->isPrimary() && $table1->hasPrimaryKey()) || $table1->hasIndex($indexName)) {
                continue;
            }

            $tableDifferences->addedIndexes[$indexName] = $index;
            $changes++;
        }

        /* See if there are any removed indexes in table 2 */
        foreach ($table1Indexes as $indexName => $index) {
            // See if index is removed in table 2.
            if (
                ($index->isPrimary() && ! $table2->hasPrimaryKey()) ||
                ! $index->isPrimary() && ! $table2->hasIndex($indexName)
            ) {
                $tableDifferences->removedIndexes[$indexName] = $index;
                $changes++;
                continue;
            }

            // See if index has changed in table 2.
            $table2Index = $index->isPrimary() ? $table2->getPrimaryKey() : $table2->getIndex($indexName);
            assert($table2Index instanceof Index);

            if (! $this->diffIndex($index, $table2Index)) {
                continue;
            }

            $tableDifferences->changedIndexes[$indexName] = $table2Index;
            $changes++;
        }

        $this->detectIndexRenamings($tableDifferences);

        $fromFkeys = $table1->getForeignKeys();
        $toFkeys   = $table2->getForeignKeys();

        foreach ($fromFkeys as $key1 => $constraint1) {
            foreach ($toFkeys as $key2 => $constraint2) {
                if ($this->diffForeignKey($constraint1, $constraint2) === false) {
                    unset($fromFkeys[$key1], $toFkeys[$key2]);
                } else {
                    if (strtolower($constraint1->getName()) === strtolower($constraint2->getName())) {
                        $tableDifferences->changedForeignKeys[] = $constraint2;
                        $changes++;
                        unset($fromFkeys[$key1], $toFkeys[$key2]);
                    }
                }
            }
        }

        foreach ($fromFkeys as $constraint1) {
            $tableDifferences->removedForeignKeys[] = $constraint1;
            $changes++;
        }

        foreach ($toFkeys as $constraint2) {
            $tableDifferences->addedForeignKeys[] = $constraint2;
            $changes++;
        }

        return $changes > 0 ? $tableDifferences : null;
    }

    /**
     * Try to find columns that only changed their name, rename operations maybe cheaper than add/drop
     * however ambiguities between different possibilities should not lead to renaming at all.
     */
    private function detectColumnRenamings(TableDiff $tableDifferences) : void
    {
        $renameCandidates = [];
        foreach ($tableDifferences->addedColumns as $addedColumnName => $addedColumn) {
            foreach ($tableDifferences->removedColumns as $removedColumn) {
                if (count($this->diffColumn($addedColumn, $removedColumn)) !== 0) {
                    continue;
                }

                $renameCandidates[$addedColumn->getName()][] = [$removedColumn, $addedColumn, $addedColumnName];
            }
        }

        foreach ($renameCandidates as $candidateColumns) {
            if (count($candidateColumns) !== 1) {
                continue;
            }

            [$removedColumn, $addedColumn] = $candidateColumns[0];
            $removedColumnName             = strtolower($removedColumn->getName());
            $addedColumnName               = strtolower($addedColumn->getName());

            if (isset($tableDifferences->renamedColumns[$removedColumnName])) {
                continue;
            }

            $tableDifferences->renamedColumns[$removedColumnName] = $addedColumn;
            unset(
                $tableDifferences->addedColumns[$addedColumnName],
                $tableDifferences->removedColumns[$removedColumnName]
            );
        }
    }

    /**
     * Try to find indexes that only changed their name, rename operations maybe cheaper than add/drop
     * however ambiguities between different possibilities should not lead to renaming at all.
     */
    private function detectIndexRenamings(TableDiff $tableDifferences) : void
    {
        $renameCandidates = [];

        // Gather possible rename candidates by comparing each added and removed index based on semantics.
        foreach ($tableDifferences->addedIndexes as $addedIndexName => $addedIndex) {
            foreach ($tableDifferences->removedIndexes as $removedIndex) {
                if ($this->diffIndex($addedIndex, $removedIndex)) {
                    continue;
                }

                $renameCandidates[$addedIndex->getName()][] = [$removedIndex, $addedIndex, $addedIndexName];
            }
        }

        foreach ($renameCandidates as $candidateIndexes) {
            // If the current rename candidate contains exactly one semantically equal index,
            // we can safely rename it.
            // Otherwise it is unclear if a rename action is really intended,
            // therefore we let those ambiguous indexes be added/dropped.
            if (count($candidateIndexes) !== 1) {
                continue;
            }

            [$removedIndex, $addedIndex] = $candidateIndexes[0];

            $removedIndexName = strtolower($removedIndex->getName());
            $addedIndexName   = strtolower($addedIndex->getName());

            if (isset($tableDifferences->renamedIndexes[$removedIndexName])) {
                continue;
            }

            $tableDifferences->renamedIndexes[$removedIndexName] = $addedIndex;
            unset(
                $tableDifferences->addedIndexes[$addedIndexName],
                $tableDifferences->removedIndexes[$removedIndexName]
            );
        }
    }

    public function diffForeignKey(ForeignKeyConstraint $key1, ForeignKeyConstraint $key2) : bool
    {
        if (array_map('strtolower', $key1->getUnquotedLocalColumns()) !== array_map('strtolower', $key2->getUnquotedLocalColumns())) {
            return true;
        }

        if (array_map('strtolower', $key1->getUnquotedForeignColumns()) !== array_map('strtolower', $key2->getUnquotedForeignColumns())) {
            return true;
        }

        if ($key1->getUnqualifiedForeignTableName() !== $key2->getUnqualifiedForeignTableName()) {
            return true;
        }

        if ($key1->onUpdate() !== $key2->onUpdate()) {
            return true;
        }

        return $key1->onDelete() !== $key2->onDelete();
    }

    /**
     * Returns the difference between the fields $field1 and $field2.
     *
     * If there are differences this method returns $field2, otherwise the
     * boolean false.
     *
     * @return array<int, string>
     */
    public function diffColumn(Column $column1, Column $column2) : array
    {
        $properties1 = $column1->toArray();
        $properties2 = $column2->toArray();

        $changedProperties = [];

        if (get_class($properties1['type']) !== get_class($properties2['type'])) {
            $changedProperties[] = 'type';
        }

        foreach (['notnull', 'unsigned', 'autoincrement'] as $property) {
            if ($properties1[$property] === $properties2[$property]) {
                continue;
            }

            $changedProperties[] = $property;
        }

        // Null values need to be checked additionally as they tell whether to create or drop a default value.
        // null != 0, null != false, null != '' etc. This affects platform's table alteration SQL generation.
        if (
            ($properties1['default'] === null) !== ($properties2['default'] === null)
            || $properties1['default'] != $properties2['default']
        ) {
            $changedProperties[] = 'default';
        }

        if (
            ($properties1['type'] instanceof Types\StringType && ! $properties1['type'] instanceof Types\GuidType) ||
            $properties1['type'] instanceof Types\BinaryType
        ) {
            if ((isset($properties1['length']) !== isset($properties2['length']))
                || (isset($properties1['length']) && isset($properties2['length'])
                    && $properties1['length'] !== $properties2['length'])
            ) {
                $changedProperties[] = 'length';
            }

            if ($properties1['fixed'] !== $properties2['fixed']) {
                $changedProperties[] = 'fixed';
            }
        } elseif ($properties1['type'] instanceof Types\DecimalType) {
            if (($properties1['precision'] ?? 10) !== ($properties2['precision'] ?? 10)) {
                $changedProperties[] = 'precision';
            }

            if ($properties1['scale'] !== $properties2['scale']) {
                $changedProperties[] = 'scale';
            }
        }

        // A null value and an empty string are actually equal for a comment so they should not trigger a change.
        if (
            $properties1['comment'] !== $properties2['comment'] &&
            ! ($properties1['comment'] === null && $properties2['comment'] === '') &&
            ! ($properties2['comment'] === null && $properties1['comment'] === '')
        ) {
            $changedProperties[] = 'comment';
        }

        $customOptions1 = $column1->getCustomSchemaOptions();
        $customOptions2 = $column2->getCustomSchemaOptions();

        foreach (array_merge(array_keys($customOptions1), array_keys($customOptions2)) as $key) {
            if (! array_key_exists($key, $properties1) || ! array_key_exists($key, $properties2)) {
                $changedProperties[] = $key;
            } elseif ($properties1[$key] !== $properties2[$key]) {
                $changedProperties[] = $key;
            }
        }

        $platformOptions1 = $column1->getPlatformOptions();
        $platformOptions2 = $column2->getPlatformOptions();

        foreach (array_keys(array_intersect_key($platformOptions1, $platformOptions2)) as $key) {
            if ($properties1[$key] === $properties2[$key]) {
                continue;
            }

            $changedProperties[] = $key;
        }

        return array_unique($changedProperties);
    }

    /**
<<<<<<< HEAD
=======
     * TODO: kill with fire on v3.0
     *
     * @deprecated
     */
    private function isALegacyJsonComparison(Types\Type $one, Types\Type $other): bool
    {
        if (! $one instanceof Types\JsonType || ! $other instanceof Types\JsonType) {
            return false;
        }

        return ( ! $one instanceof Types\JsonArrayType && $other instanceof Types\JsonArrayType)
            || ( ! $other instanceof Types\JsonArrayType && $one instanceof Types\JsonArrayType);
    }

    /**
>>>>>>> 66b1f3d2
     * Finds the difference between the indexes $index1 and $index2.
     *
     * Compares $index1 with $index2 and returns $index2 if there are any
     * differences or false in case there are no differences.
     */
    public function diffIndex(Index $index1, Index $index2) : bool
    {
        return ! ($index1->isFullfilledBy($index2) && $index2->isFullfilledBy($index1));
    }
}<|MERGE_RESOLUTION|>--- conflicted
+++ resolved
@@ -22,7 +22,7 @@
  */
 class Comparator
 {
-    public static function compareSchemas(Schema $fromSchema, Schema $toSchema) : SchemaDiff
+    public static function compareSchemas(Schema $fromSchema, Schema $toSchema): SchemaDiff
     {
         $c = new self();
 
@@ -36,7 +36,7 @@
      * operations to change the schema stored in $fromSchema to the schema that is
      * stored in $toSchema.
      */
-    public function compare(Schema $fromSchema, Schema $toSchema) : SchemaDiff
+    public function compare(Schema $fromSchema, Schema $toSchema): SchemaDiff
     {
         $diff             = new SchemaDiff();
         $diff->fromSchema = $fromSchema;
@@ -148,7 +148,7 @@
         return $diff;
     }
 
-    private function isAutoIncrementSequenceInSchema(Schema $schema, Sequence $sequence) : bool
+    private function isAutoIncrementSequenceInSchema(Schema $schema, Sequence $sequence): bool
     {
         foreach ($schema->getTables() as $table) {
             if ($sequence->isAutoIncrementsFor($table)) {
@@ -159,7 +159,7 @@
         return false;
     }
 
-    public function diffSequence(Sequence $sequence1, Sequence $sequence2) : bool
+    public function diffSequence(Sequence $sequence1, Sequence $sequence2): bool
     {
         if ($sequence1->getAllocationSize() !== $sequence2->getAllocationSize()) {
             return true;
@@ -173,7 +173,7 @@
      *
      * If there are no differences this method returns null.
      */
-    public function diffTable(Table $table1, Table $table2) : ?TableDiff
+    public function diffTable(Table $table1, Table $table2): ?TableDiff
     {
         $changes                     = 0;
         $tableDifferences            = new TableDiff($table1->getName());
@@ -289,7 +289,7 @@
      * Try to find columns that only changed their name, rename operations maybe cheaper than add/drop
      * however ambiguities between different possibilities should not lead to renaming at all.
      */
-    private function detectColumnRenamings(TableDiff $tableDifferences) : void
+    private function detectColumnRenamings(TableDiff $tableDifferences): void
     {
         $renameCandidates = [];
         foreach ($tableDifferences->addedColumns as $addedColumnName => $addedColumn) {
@@ -327,7 +327,7 @@
      * Try to find indexes that only changed their name, rename operations maybe cheaper than add/drop
      * however ambiguities between different possibilities should not lead to renaming at all.
      */
-    private function detectIndexRenamings(TableDiff $tableDifferences) : void
+    private function detectIndexRenamings(TableDiff $tableDifferences): void
     {
         $renameCandidates = [];
 
@@ -368,7 +368,7 @@
         }
     }
 
-    public function diffForeignKey(ForeignKeyConstraint $key1, ForeignKeyConstraint $key2) : bool
+    public function diffForeignKey(ForeignKeyConstraint $key1, ForeignKeyConstraint $key2): bool
     {
         if (array_map('strtolower', $key1->getUnquotedLocalColumns()) !== array_map('strtolower', $key2->getUnquotedLocalColumns())) {
             return true;
@@ -397,7 +397,7 @@
      *
      * @return array<int, string>
      */
-    public function diffColumn(Column $column1, Column $column2) : array
+    public function diffColumn(Column $column1, Column $column2): array
     {
         $properties1 = $column1->toArray();
         $properties2 = $column2->toArray();
@@ -429,7 +429,8 @@
             ($properties1['type'] instanceof Types\StringType && ! $properties1['type'] instanceof Types\GuidType) ||
             $properties1['type'] instanceof Types\BinaryType
         ) {
-            if ((isset($properties1['length']) !== isset($properties2['length']))
+            if (
+                (isset($properties1['length']) !== isset($properties2['length']))
                 || (isset($properties1['length']) && isset($properties2['length'])
                     && $properties1['length'] !== $properties2['length'])
             ) {
@@ -484,30 +485,12 @@
     }
 
     /**
-<<<<<<< HEAD
-=======
-     * TODO: kill with fire on v3.0
-     *
-     * @deprecated
-     */
-    private function isALegacyJsonComparison(Types\Type $one, Types\Type $other): bool
-    {
-        if (! $one instanceof Types\JsonType || ! $other instanceof Types\JsonType) {
-            return false;
-        }
-
-        return ( ! $one instanceof Types\JsonArrayType && $other instanceof Types\JsonArrayType)
-            || ( ! $other instanceof Types\JsonArrayType && $one instanceof Types\JsonArrayType);
-    }
-
-    /**
->>>>>>> 66b1f3d2
      * Finds the difference between the indexes $index1 and $index2.
      *
      * Compares $index1 with $index2 and returns $index2 if there are any
      * differences or false in case there are no differences.
      */
-    public function diffIndex(Index $index1, Index $index2) : bool
+    public function diffIndex(Index $index1, Index $index2): bool
     {
         return ! ($index1->isFullfilledBy($index2) && $index2->isFullfilledBy($index1));
     }
