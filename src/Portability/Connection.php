<?php

declare(strict_types=1);

namespace Doctrine\DBAL\Portability;

use Doctrine\DBAL\Cache\QueryCacheProfile;
use Doctrine\DBAL\ColumnCase;
use Doctrine\DBAL\Driver\PDOConnection;
use Doctrine\DBAL\Driver\ResultStatement;
use Doctrine\DBAL\Driver\Statement as DriverStatement;
use PDO;
use const CASE_LOWER;
use const CASE_UPPER;

/**
 * Portability wrapper for a Connection.
 */
class Connection extends \Doctrine\DBAL\Connection
{
    public const PORTABILITY_ALL           = 255;
    public const PORTABILITY_NONE          = 0;
    public const PORTABILITY_RTRIM         = 1;
    public const PORTABILITY_EMPTY_TO_NULL = 4;
    public const PORTABILITY_FIX_CASE      = 8;

    public const PORTABILITY_DB2          = 13;
    public const PORTABILITY_ORACLE       = 9;
    public const PORTABILITY_POSTGRESQL   = 13;
    public const PORTABILITY_SQLITE       = 13;
    public const PORTABILITY_OTHERVENDORS = 12;
    public const PORTABILITY_SQLANYWHERE  = 13;
    public const PORTABILITY_SQLSRV       = 13;

    /** @var int */
    private $portability = self::PORTABILITY_NONE;

    /** @var int|null */
    private $case;

    public function connect() : void
    {
        if ($this->isConnected()) {
            return;
        }

<<<<<<< HEAD
        parent::connect();

        $params = $this->getParams();

        if (isset($params['portability'])) {
            if ($this->getDatabasePlatform()->getName() === 'oracle') {
                $params['portability'] &= self::PORTABILITY_ORACLE;
            } elseif ($this->getDatabasePlatform()->getName() === 'postgresql') {
                $params['portability'] &= self::PORTABILITY_POSTGRESQL;
            } elseif ($this->getDatabasePlatform()->getName() === 'sqlite') {
                $params['portability'] &= self::PORTABILITY_SQLITE;
            } elseif ($this->getDatabasePlatform()->getName() === 'sqlanywhere') {
                $params['portability'] &= self::PORTABILITY_SQLANYWHERE;
            } elseif ($this->getDatabasePlatform()->getName() === 'db2') {
                $params['portability'] &= self::PORTABILITY_DB2;
            } elseif ($this->getDatabasePlatform()->getName() === 'mssql') {
                $params['portability'] &= self::PORTABILITY_SQLSRV;
            } else {
                $params['portability'] &= self::PORTABILITY_OTHERVENDORS;
=======
            if (isset($params['fetch_case']) && ($this->portability & self::PORTABILITY_FIX_CASE) !== 0) {
                if ($this->_conn instanceof PDOConnection) {
                    // make use of c-level support for case handling
                    $this->_conn->getWrappedConnection()->setAttribute(PDO::ATTR_CASE, $params['fetch_case']);
                } else {
                    $this->case = $params['fetch_case'] === ColumnCase::LOWER ? CASE_LOWER : CASE_UPPER;
                }
>>>>>>> 4c258314
            }

            $this->portability = $params['portability'];
        }

        if (! isset($params['fetch_case']) || ! ($this->portability & self::PORTABILITY_FIX_CASE)) {
            return;
        }

        if ($this->_conn instanceof PDOConnection) {
            // make use of c-level support for case handling
            $this->_conn->getWrappedConnection()->setAttribute(PDO::ATTR_CASE, $params['fetch_case']);
        } else {
            $this->case = $params['fetch_case'] === ColumnCase::LOWER ? CASE_LOWER : CASE_UPPER;
        }
    }

    public function getPortability() : int
    {
        return $this->portability;
    }

    public function getFetchCase() : ?int
    {
        return $this->case;
    }

    /**
     * {@inheritdoc}
     */
    public function executeQuery(
        string $query,
        array $params = [],
        array $types = [],
        ?QueryCacheProfile $qcp = null
    ) : ResultStatement {
        $stmt = new Statement(parent::executeQuery($query, $params, $types, $qcp), $this);
        $stmt->setFetchMode($this->defaultFetchMode);

        return $stmt;
    }

    public function prepare(string $sql) : DriverStatement
    {
        $stmt = new Statement(parent::prepare($sql), $this);
        $stmt->setFetchMode($this->defaultFetchMode);

        return $stmt;
    }

    public function query(string $sql) : ResultStatement
    {
        $connection = $this->getWrappedConnection();

        $stmt = $connection->query($sql);
        $stmt = new Statement($stmt, $this);
        $stmt->setFetchMode($this->defaultFetchMode);

        return $stmt;
    }
}<|MERGE_RESOLUTION|>--- conflicted
+++ resolved
@@ -44,7 +44,6 @@
             return;
         }
 
-<<<<<<< HEAD
         parent::connect();
 
         $params = $this->getParams();
@@ -64,21 +63,12 @@
                 $params['portability'] &= self::PORTABILITY_SQLSRV;
             } else {
                 $params['portability'] &= self::PORTABILITY_OTHERVENDORS;
-=======
-            if (isset($params['fetch_case']) && ($this->portability & self::PORTABILITY_FIX_CASE) !== 0) {
-                if ($this->_conn instanceof PDOConnection) {
-                    // make use of c-level support for case handling
-                    $this->_conn->getWrappedConnection()->setAttribute(PDO::ATTR_CASE, $params['fetch_case']);
-                } else {
-                    $this->case = $params['fetch_case'] === ColumnCase::LOWER ? CASE_LOWER : CASE_UPPER;
-                }
->>>>>>> 4c258314
             }
 
             $this->portability = $params['portability'];
         }
 
-        if (! isset($params['fetch_case']) || ! ($this->portability & self::PORTABILITY_FIX_CASE)) {
+        if (! isset($params['fetch_case']) || ($this->portability & self::PORTABILITY_FIX_CASE) === 0) {
             return;
         }
 
