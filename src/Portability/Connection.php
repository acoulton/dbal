--- conflicted
+++ resolved
@@ -7,7 +7,6 @@
 use Doctrine\DBAL\Driver\Connection as ConnectionInterface;
 use Doctrine\DBAL\Driver\Result as DriverResult;
 use Doctrine\DBAL\Driver\Statement as DriverStatement;
-use Doctrine\DBAL\ParameterType;
 
 /**
  * Portability wrapper for a Connection.
@@ -48,92 +47,33 @@
         );
     }
 
-<<<<<<< HEAD
-    public function connect(): void
+    public function quote(string $input): string
     {
-        if ($this->isConnected()) {
-            return;
-        }
-
-        parent::connect();
-
-        $portability = (new OptimizeFlags())(
-            $this->getDatabasePlatform(),
-            $this->portability
-        );
-
-        $case = 0;
-
-        if ($this->case !== 0 && ($portability & self::PORTABILITY_FIX_CASE) !== 0) {
-            if ($this->_conn instanceof PDOConnection) {
-                // make use of c-level support for case handling
-                $this->_conn->getWrappedConnection()->setAttribute(PDO::ATTR_CASE, $this->case);
-            } else {
-                $case = $this->case === ColumnCase::LOWER ? CASE_LOWER : CASE_UPPER;
-            }
-        }
-
-        $this->converter = new Converter(
-            ($portability & self::PORTABILITY_EMPTY_TO_NULL) !== 0,
-            ($portability & self::PORTABILITY_RTRIM) !== 0,
-            $case
-        );
-=======
-    /**
-     * {@inheritDoc}
-     */
-    public function quote($input, $type = ParameterType::STRING)
-    {
-        return $this->connection->quote($input, $type);
+        return $this->connection->quote($input);
     }
 
     public function exec(string $sql): int
     {
         return $this->connection->exec($sql);
->>>>>>> 4cc12da9
     }
 
-    /**
-     * {@inheritDoc}
-     */
-<<<<<<< HEAD
-    public function executeQuery(
-        string $query,
-        array $params = [],
-        array $types = [],
-        ?QueryCacheProfile $qcp = null
-    ): AbstractionResult {
-        return $this->wrapResult(
-            parent::executeQuery($query, $params, $types, $qcp)
-        );
-=======
-    public function lastInsertId($name = null)
+    public function lastInsertId(?string $name = null): string
     {
         return $this->connection->lastInsertId($name);
->>>>>>> 4cc12da9
     }
 
-    /**
-     * {@inheritDoc}
-     */
-    public function beginTransaction()
+    public function beginTransaction(): void
     {
-        return $this->connection->beginTransaction();
+        $this->connection->beginTransaction();
     }
 
-    /**
-     * {@inheritDoc}
-     */
-    public function commit()
+    public function commit(): void
     {
-        return $this->connection->commit();
+        $this->connection->commit();
     }
 
-    /**
-     * {@inheritDoc}
-     */
-    public function rollBack()
+    public function rollBack(): void
     {
-        return $this->connection->rollBack();
+        $this->connection->rollBack();
     }
 }