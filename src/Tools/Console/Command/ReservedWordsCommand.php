--- conflicted
+++ resolved
@@ -28,13 +28,10 @@
 use function assert;
 use function count;
 use function implode;
-<<<<<<< HEAD
+use function is_string;
 use function sprintf;
-=======
-use function is_string;
 use function trigger_error;
 use const E_USER_DEPRECATED;
->>>>>>> 54a6f7b3
 
 class ReservedWordsCommand extends Command
 {
