--- conflicted
+++ resolved
@@ -7,14 +7,8 @@
 use Doctrine\DBAL\Driver\FetchUtils;
 use Doctrine\DBAL\Driver\Statement;
 use Doctrine\DBAL\ParameterType;
-<<<<<<< HEAD
-use IteratorAggregate;
 use function assert;
 use function is_int;
-=======
-use function is_int;
-use function is_numeric;
->>>>>>> 74eca6ba
 use function sqlsrv_execute;
 use function sqlsrv_fetch;
 use function sqlsrv_fetch_array;
@@ -35,11 +29,7 @@
 /**
  * SQL Server Statement.
  */
-<<<<<<< HEAD
-final class SQLSrvStatement implements IteratorAggregate, Statement
-=======
 final class SQLSrvStatement implements Statement
->>>>>>> 74eca6ba
 {
     /**
      * The SQLSRV Resource.
@@ -170,15 +160,8 @@
 
     /**
      * {@inheritdoc}
-<<<<<<< HEAD
-     *
-     * @deprecated The error information is available via exceptions.
      */
     public function execute(?array $params = null) : void
-=======
-     */
-    public function execute($params = null)
->>>>>>> 74eca6ba
     {
         if ($params !== null) {
             foreach ($params as $key => $val) {
@@ -207,18 +190,12 @@
         $this->result = true;
     }
 
-<<<<<<< HEAD
-    public function setFetchMode(int $fetchMode) : void
-    {
-        $this->defaultFetchMode = $fetchMode;
-=======
     /**
      * {@inheritdoc}
      */
     public function fetchNumeric()
     {
         return $this->fetch(SQLSRV_FETCH_NUMERIC);
->>>>>>> 74eca6ba
     }
 
     /**
@@ -232,41 +209,15 @@
     /**
      * {@inheritdoc}
      */
-<<<<<<< HEAD
-    public function fetch(?int $fetchMode = null)
-    {
-        // do not try fetching from the statement if it's not expected to contain result
-        // in order to prevent exceptional situation
-        if ($this->stmt === null || ! $this->result) {
-            return false;
-        }
-
-        $fetchMode = $fetchMode ?? $this->defaultFetchMode;
-
-        if ($fetchMode === FetchMode::COLUMN) {
-            return $this->fetchColumn();
-        }
-
-        if (isset(self::$fetchMap[$fetchMode])) {
-            return sqlsrv_fetch_array($this->stmt, self::$fetchMap[$fetchMode]) ?? false;
-        }
-
-        throw new SQLSrvException('Fetch mode is not supported.');
-=======
     public function fetchOne()
     {
         return FetchUtils::fetchOne($this);
->>>>>>> 74eca6ba
-    }
-
-    /**
-     * {@inheritdoc}
-     */
-<<<<<<< HEAD
-    public function fetchAll(?int $fetchMode = null) : array
-=======
+    }
+
+    /**
+     * {@inheritdoc}
+     */
     public function fetchAllNumeric() : array
->>>>>>> 74eca6ba
     {
         return FetchUtils::fetchAllNumeric($this);
     }
@@ -279,16 +230,12 @@
         return FetchUtils::fetchAllAssociative($this);
     }
 
-<<<<<<< HEAD
-        return $row[0];
-=======
     /**
      * {@inheritdoc}
      */
     public function fetchColumn() : array
     {
         return FetchUtils::fetchColumn($this);
->>>>>>> 74eca6ba
     }
 
     public function rowCount() : int
@@ -307,7 +254,6 @@
     }
 
     /**
-<<<<<<< HEAD
      * Prepares SQL Server statement resource
      *
      * @return resource
@@ -350,7 +296,9 @@
         }
 
         return $stmt;
-=======
+    }
+
+    /**
      * @return mixed|false
      */
     private function fetch(int $fetchType)
@@ -362,6 +310,5 @@
         }
 
         return sqlsrv_fetch_array($this->stmt, $fetchType) ?? false;
->>>>>>> 74eca6ba
     }
 }