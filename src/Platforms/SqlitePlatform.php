--- conflicted
+++ resolved
@@ -106,8 +106,12 @@
         return sprintf('LOCATE(%s, %s, %s)', $string, $substring, $start);
     }
 
-    protected function getDateArithmeticIntervalExpression(string $date, string $operator, string $interval, string $unit): string
-    {
+    protected function getDateArithmeticIntervalExpression(
+        string $date,
+        string $operator,
+        string $interval,
+        string $unit
+    ): string {
         switch ($unit) {
             case DateIntervalUnit::WEEK:
                 $interval = $this->multiplyInterval($interval, 7);
@@ -593,13 +597,9 @@
     protected function getPreAlterTableIndexForeignKeySQL(TableDiff $diff): array
     {
         if (! $diff->fromTable instanceof Table) {
-<<<<<<< HEAD
-            throw new DBALException('Sqlite platform requires for alter table the table diff with reference to original table schema.');
-=======
             throw new DBALException(
-                'Sqlite platform requires for alter table the table diff with reference to original table schema'
+                'Sqlite platform requires for alter table the table diff with reference to original table schema.'
             );
->>>>>>> 95b40a13
         }
 
         $sql = [];
@@ -619,15 +619,10 @@
      */
     protected function getPostAlterTableIndexForeignKeySQL(TableDiff $diff): array
     {
-<<<<<<< HEAD
         if ($diff->fromTable === null) {
-            throw new DBALException('Sqlite platform requires for alter table the table diff with reference to original table schema.');
-=======
-        if (! $diff->fromTable instanceof Table) {
             throw new DBALException(
-                'Sqlite platform requires for alter table the table diff with reference to original table schema'
+                'Sqlite platform requires for alter table the table diff with reference to original table schema.'
             );
->>>>>>> 95b40a13
         }
 
         $sql       = [];
@@ -739,8 +734,10 @@
      *
      * @param int $createFlags
      */
-    public function getCreateTableSQL(Table $table, int $createFlags = self::CREATE_INDEXES | self::CREATE_FOREIGNKEYS): array
-    {
+    public function getCreateTableSQL(
+        Table $table,
+        int $createFlags = self::CREATE_INDEXES | self::CREATE_FOREIGNKEYS
+    ): array {
         return parent::getCreateTableSQL($table, $createFlags);
     }
 
@@ -762,15 +759,10 @@
         }
 
         $fromTable = $diff->fromTable;
-<<<<<<< HEAD
         if ($fromTable === null) {
-            throw new DBALException('Sqlite platform requires for alter table the table diff with reference to original table schema.');
-=======
-        if (! $fromTable instanceof Table) {
             throw new DBALException(
-                'Sqlite platform requires for alter table the table diff with reference to original table schema'
+                'Sqlite platform requires for alter table the table diff with reference to original table schema.'
             );
->>>>>>> 95b40a13
         }
 
         $table = clone $fromTable;
@@ -854,18 +846,15 @@
         if (! $this->onSchemaAlterTable($diff, $tableSql)) {
             $dataTable = new Table('__temp__' . $table->getName());
 
-<<<<<<< HEAD
-            $newTable = new Table($table->getQuotedName($this), $columns, $this->getPrimaryIndexInAlteredTable($diff, $fromTable), [], $this->getForeignKeysInAlteredTable($diff, $fromTable), $table->getOptions());
-=======
             $newTable = new Table(
                 $table->getQuotedName($this),
                 $columns,
-                $this->getPrimaryIndexInAlteredTable($diff),
-                $this->getForeignKeysInAlteredTable($diff),
-                0,
+                $this->getPrimaryIndexInAlteredTable($diff, $fromTable),
+                [],
+                $this->getForeignKeysInAlteredTable($diff, $fromTable),
                 $table->getOptions()
             );
->>>>>>> 95b40a13
+
             $newTable->addOption('alter', true);
 
             $sql = $this->getPreAlterTableIndexForeignKeySQL($diff);
