<?php

declare(strict_types=1);

namespace Doctrine\DBAL\Types;

<<<<<<< HEAD
use Doctrine\DBAL\DBALException;
=======
use Doctrine\DBAL\Exception;
use Throwable;

use function get_class;
use function gettype;
use function implode;
use function is_object;
use function is_scalar;
use function sprintf;
use function strlen;
use function substr;
>>>>>>> 6b57e8b5

/**
 * Conversion Exception is thrown when the database to PHP conversion fails.
 *
 * @psalm-immutable
 */
class ConversionException extends Exception
{
}<|MERGE_RESOLUTION|>--- conflicted
+++ resolved
@@ -4,21 +4,7 @@
 
 namespace Doctrine\DBAL\Types;
 
-<<<<<<< HEAD
-use Doctrine\DBAL\DBALException;
-=======
 use Doctrine\DBAL\Exception;
-use Throwable;
-
-use function get_class;
-use function gettype;
-use function implode;
-use function is_object;
-use function is_scalar;
-use function sprintf;
-use function strlen;
-use function substr;
->>>>>>> 6b57e8b5
 
 /**
  * Conversion Exception is thrown when the database to PHP conversion fails.
