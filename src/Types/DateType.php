--- conflicted
+++ resolved
@@ -54,13 +54,8 @@
         }
 
         $val = DateTime::createFromFormat('!' . $platform->getDateFormatString(), $value);
-<<<<<<< HEAD
-        if (! $val) {
+        if ($val === false) {
             throw InvalidFormat::new($value, $this->getName(), $platform->getDateFormatString());
-=======
-        if ($val === false) {
-            throw ConversionException::conversionFailedFormat($value, $this->getName(), $platform->getDateFormatString());
->>>>>>> 4c258314
         }
 
         return $val;
