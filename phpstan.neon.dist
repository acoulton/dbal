parameters:
    level: 7
    paths:
        - %currentWorkingDirectory%/src
<<<<<<< HEAD
        - %currentWorkingDirectory%/tests
    scanFiles:
        - %currentWorkingDirectory%/tests/phpstan-polyfill.php
=======
>>>>>>> 95b40a13
    treatPhpDocTypesAsCertain: false
    reportUnmatchedIgnoredErrors: false
    checkMissingIterableValueType: false
    checkGenericClassInNonGenericObjectType: false
    ignoreErrors:
        # legacy remnants from doctrine/common
        - '~^Class Doctrine\\Common\\(Collections\\Collection|Persistence\\Proxy) not found\.\z~'
        - '~^.+ on an unknown class Doctrine\\Common\\(Collections\\Collection|Persistence\\Proxy)\.\z~'

        # may not exist when pdo_sqlsrv is not loaded but PDO is
        - '~^Access to undefined constant PDO::SQLSRV_ENCODING_BINARY\.\z~'

        # weird class name, represented in stubs as OCI_(Lob|Collection)
        - '~unknown class OCI-(Lob|Collection)~'

        # https://github.com/phpstan/phpstan/issues/3133
        -
            message: '~^Cannot cast array<string>\|bool\|string\|null to int\.$~'
            path: %currentWorkingDirectory%/src/Tools/Console/Command/RunSqlCommand.php

        # Requires a release of https://github.com/JetBrains/phpstorm-stubs/pull/553
        -
            message: '~^Call to function assert\(\) with true will always evaluate to true\.$~'
            path: %currentWorkingDirectory%/src/Driver/PDO/Connection.php

        # Requires a release of https://github.com/JetBrains/phpstorm-stubs/pull/553
        -
            message: '~^Strict comparison using !== between int and false will always evaluate to true\.$~'
            path: %currentWorkingDirectory%/src/Driver/PDO/Connection.php

        # False Positive
        - '~Strict comparison using === between 1 and 2 will always evaluate to false~'

        # Needs Generics
        - '~Method Doctrine\\DBAL\\Schema\\SchemaDiff::getNewTablesSortedByDependencies\(\) should return array<Doctrine\\DBAL\\Schema\\Table> but returns array<object>.~'

        # https://github.com/phpstan/phpstan/issues/3134
        -
            message: '~^Call to static method PHPUnit\\Framework\\Assert::assertSame\(\) with Doctrine\\DBAL\\Types\\Type and Doctrine\\DBAL\\Types\\Type will always evaluate to true\.$~'
            path: %currentWorkingDirectory%/tests/Types/TypeRegistryTest.php

        # https://github.com/phpstan/phpstan-strict-rules/issues/103
        -
            message: '~^Construct empty\(\) is not allowed. Use more strict comparison\.~'
            paths:
                - %currentWorkingDirectory%/src/Driver/*/Driver.php
                - %currentWorkingDirectory%/src/Driver/AbstractOracleDriver/EasyConnectString.php
                - %currentWorkingDirectory%/src/Platforms/*Platform.php
                - %currentWorkingDirectory%/src/Schema/*SchemaManager.php

        # In some namespaces, we use array<string,mixed>, some elements of which are actually boolean
        -
            message: '~^Only booleans are allowed in .*, mixed given~'
            paths:
                - %currentWorkingDirectory%/src/Driver/*/Driver.php
                - %currentWorkingDirectory%/src/Platforms/*Platform.php
                - %currentWorkingDirectory%/src/Schema/*SchemaManager.php

        # Some APIs use variable method calls internally
        -
            message: '~^Variable method call on .*~'
            paths:
                - %currentWorkingDirectory%/src/Schema/AbstractSchemaManager.php
                - %currentWorkingDirectory%/src/Schema/Column.php

        # https://github.com/phpstan/phpstan/issues/3146
        -
            message: '~^Only numeric types are allowed in -, int<1, max>\|false given on the left side\.~'
            paths:
                - %currentWorkingDirectory%/src/Platforms/SQLServer2012Platform.php

        # Temporaily suppressed during up-merging an upgrade PHPStan 0.12
        - '~^Unable to resolve the template type ExpectedType in call to method static method PHPUnit\\Framework\\Assert::assertInstanceOf\(\)$~'

        # Temporaily suppressed during up-merging an upgrade PHPStan 0.12
        -
            message: '~^Call to an undefined method Doctrine\\DBAL\\Driver::createDatabasePlatformForVersion\(\)\.$~'
            path: %currentWorkingDirectory%/tests/Driver/AbstractDriverTest.php

        # Temporaily suppressed during up-merging an upgrade to PHPStan 0.12.33
        -
            message: '~^Parameter #1 \$expected of static method PHPUnit\\Framework\\Assert::assertInstanceOf\(\) expects class-string<Doctrine\\DBAL\\Connection&PHPUnit\\Framework\\MockObject\\MockObject>, class-string<Doctrine\\DBAL\\Connection>&class-string<PHPUnit\\Framework\\MockObject\\MockObject> given\.$~'
            path: %currentWorkingDirectory%/tests/DriverManagerTest.php

        # Caused by phpdoc annotations intended for Psalm
        -
            message: '~Unable to resolve the template type T in call to method static method Doctrine\\DBAL\\DriverManager::getConnection\(\)~'
            paths:
                - %currentWorkingDirectory%/src/Id/TableGenerator.php
                - %currentWorkingDirectory%/src/Schema/SqliteSchemaManager.php
                - %currentWorkingDirectory%/tests/ConnectionTest.php
                - %currentWorkingDirectory%/tests/DriverManagerTest.php
                - %currentWorkingDirectory%/tests/Functional/ConnectionTest.php
                - %currentWorkingDirectory%/tests/Functional/Driver/PDO/PgSQL/ConnectionTest.php
                - %currentWorkingDirectory%/tests/Functional/ExceptionTest.php
                - %currentWorkingDirectory%/tests/Functional/PortabilityTest.php
                - %currentWorkingDirectory%/tests/Functional/PrimaryReadReplicaConnectionTest.php
                - %currentWorkingDirectory%/tests/Functional/Schema/MySqlSchemaManagerTest.php
                - %currentWorkingDirectory%/tests/Schema/Synchronizer/SingleDatabaseSynchronizerTest.php
                - %currentWorkingDirectory%/tests/TestUtil.php

includes:
    - vendor/phpstan/phpstan-phpunit/extension.neon
    - vendor/phpstan/phpstan-phpunit/rules.neon
    - vendor/phpstan/phpstan-strict-rules/rules.neon<|MERGE_RESOLUTION|>--- conflicted
+++ resolved
@@ -2,12 +2,7 @@
     level: 7
     paths:
         - %currentWorkingDirectory%/src
-<<<<<<< HEAD
         - %currentWorkingDirectory%/tests
-    scanFiles:
-        - %currentWorkingDirectory%/tests/phpstan-polyfill.php
-=======
->>>>>>> 95b40a13
     treatPhpDocTypesAsCertain: false
     reportUnmatchedIgnoredErrors: false
     checkMissingIterableValueType: false
