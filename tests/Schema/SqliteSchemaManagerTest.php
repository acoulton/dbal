<?php

declare(strict_types=1);

namespace Doctrine\DBAL\Tests\Schema;

use Doctrine\DBAL\Connection;
use Doctrine\DBAL\Platforms\SqlitePlatform;
use Doctrine\DBAL\Schema\SqliteSchemaManager;
use PHPUnit\Framework\TestCase;
use ReflectionMethod;

class SqliteSchemaManagerTest extends TestCase
{
    /**
     * @dataProvider getDataColumnCollation
     * @group 2865
     */
    public function testParseColumnCollation(?string $collation, string $column, string $sql): void
    {
        $conn = $this->createMock(Connection::class);
        $conn->method('getDatabasePlatform')->willReturn(new SqlitePlatform());

        $manager = new SqliteSchemaManager($conn);
        $ref     = new ReflectionMethod($manager, 'parseColumnCollationFromSQL');
        $ref->setAccessible(true);

        self::assertSame($collation, $ref->invoke($manager, $column, $sql));
    }

    /**
     * @return mixed[][]
     */
    public static function getDataColumnCollation(): iterable
    {
        return [
            ['RTRIM', 'a', 'CREATE TABLE "a" ("a" text DEFAULT "aa" COLLATE "RTRIM" NOT NULL)'],
            ['utf-8', 'a', 'CREATE TABLE "a" ("b" text UNIQUE NOT NULL COLLATE NOCASE, "a" text DEFAULT "aa" COLLATE "utf-8" NOT NULL)'],
            ['NOCASE', 'a', 'CREATE TABLE "a" ("a" text DEFAULT (lower(ltrim(" a") || rtrim("a "))) CHECK ("a") NOT NULL COLLATE NOCASE UNIQUE, "b" text COLLATE RTRIM)'],
            [null, 'a', 'CREATE TABLE "a" ("a" text CHECK ("a") NOT NULL, "b" text COLLATE RTRIM)'],
            ['RTRIM', 'a"b', 'CREATE TABLE "a" ("a""b" text COLLATE RTRIM)'],
            ['BINARY', 'b', 'CREATE TABLE "a" (bb TEXT COLLATE RTRIM, b VARCHAR(42) NOT NULL COLLATE BINARY)'],
            ['BINARY', 'b', 'CREATE TABLE "a" (bbb TEXT COLLATE NOCASE, bb TEXT COLLATE RTRIM, b VARCHAR(42) NOT NULL COLLATE BINARY)'],
            ['BINARY', 'b', 'CREATE TABLE "a" (b VARCHAR(42) NOT NULL COLLATE BINARY, bb TEXT COLLATE RTRIM)'],
            ['utf-8', 'bar#', 'CREATE TABLE dummy_table (id INTEGER NOT NULL, foo VARCHAR(255) COLLATE "utf-8" NOT NULL, "bar#" VARCHAR(255) COLLATE "utf-8" NOT NULL, baz VARCHAR(255) COLLATE "utf-8" NOT NULL, PRIMARY KEY(id))'],
            [null,    'bar#', 'CREATE TABLE dummy_table (id INTEGER NOT NULL, foo VARCHAR(255) NOT NULL, "bar#" VARCHAR(255) NOT NULL, baz VARCHAR(255) NOT NULL, PRIMARY KEY(id))'],
            ['utf-8', 'baz',  'CREATE TABLE dummy_table (id INTEGER NOT NULL, foo VARCHAR(255) COLLATE "utf-8" NOT NULL, "bar#" INTEGER NOT NULL, baz VARCHAR(255) COLLATE "utf-8" NOT NULL, PRIMARY KEY(id))'],
            [null,    'baz',  'CREATE TABLE dummy_table (id INTEGER NOT NULL, foo VARCHAR(255) NOT NULL, "bar#" INTEGER NOT NULL, baz VARCHAR(255) NOT NULL, PRIMARY KEY(id))'],
            ['utf-8', 'bar/', 'CREATE TABLE dummy_table (id INTEGER NOT NULL, foo VARCHAR(255) COLLATE "utf-8" NOT NULL, "bar/" VARCHAR(255) COLLATE "utf-8" NOT NULL, baz VARCHAR(255) COLLATE "utf-8" NOT NULL, PRIMARY KEY(id))'],
            [null,    'bar/', 'CREATE TABLE dummy_table (id INTEGER NOT NULL, foo VARCHAR(255) NOT NULL, "bar/" VARCHAR(255) NOT NULL, baz VARCHAR(255) NOT NULL, PRIMARY KEY(id))'],
            ['utf-8', 'baz',  'CREATE TABLE dummy_table (id INTEGER NOT NULL, foo VARCHAR(255) COLLATE "utf-8" NOT NULL, "bar/" INTEGER NOT NULL, baz VARCHAR(255) COLLATE "utf-8" NOT NULL, PRIMARY KEY(id))'],
            [null,    'baz',  'CREATE TABLE dummy_table (id INTEGER NOT NULL, foo VARCHAR(255) NOT NULL, "bar/" INTEGER NOT NULL, baz VARCHAR(255) NOT NULL, PRIMARY KEY(id))'],
        ];
    }

    /**
     * @dataProvider getDataColumnComment
     * @group 2865
     */
<<<<<<< HEAD
    public function testParseColumnCommentFromSQL(string $comment, string $column, string $sql) : void
=======
    public function testParseColumnCommentFromSQL(?string $comment, string $column, string $sql): void
>>>>>>> 66b1f3d2
    {
        $conn = $this->createMock(Connection::class);
        $conn->method('getDatabasePlatform')->willReturn(new SqlitePlatform());

        $manager = new SqliteSchemaManager($conn);
        $ref     = new ReflectionMethod($manager, 'parseColumnCommentFromSQL');
        $ref->setAccessible(true);

        self::assertSame($comment, $ref->invoke($manager, $column, $sql));
    }

    /**
     * @return mixed[][]
     */
    public static function getDataColumnComment(): iterable
    {
        return [
            'Single column with no comment' => [
                '',
                'a',
                'CREATE TABLE "a" ("a" TEXT DEFAULT "a" COLLATE RTRIM)',
            ],
            'Single column with type comment' => [
                '(DC2Type:x)',
                'a',
                'CREATE TABLE "a" ("a" CLOB DEFAULT NULL COLLATE BINARY --(DC2Type:x)
)',
            ],
            'Multiple similar columns with type comment 1' => [
                '',
                'b',
                'CREATE TABLE "a" (a TEXT COLLATE RTRIM, "b" TEXT DEFAULT "a" COLLATE RTRIM, "bb" CLOB DEFAULT NULL COLLATE BINARY --(DC2Type:x)
)',
            ],
            'Multiple similar columns with type comment 2' => [
                '(DC2Type:x)',
                'b',
                'CREATE TABLE "a" (a TEXT COLLATE RTRIM, "bb" TEXT DEFAULT "a" COLLATE RTRIM, "b" CLOB DEFAULT NULL COLLATE BINARY --(DC2Type:x)
)',
            ],
            'Multiple similar columns on different lines, with type comment 1' => [
                '',
                'bb',
                'CREATE TABLE "a" (a TEXT COLLATE RTRIM, "b" CLOB DEFAULT NULL COLLATE BINARY --(DC2Type:x)
, "bb" TEXT DEFAULT "a" COLLATE RTRIM',
            ],
            'Multiple similar columns on different lines, with type comment 2' => [
                '(DC2Type:x)',
                'bb',
                'CREATE TABLE "a" (a TEXT COLLATE RTRIM, "bb" CLOB DEFAULT NULL COLLATE BINARY --(DC2Type:x)
, "b" TEXT DEFAULT "a" COLLATE RTRIM',
            ],
            'Column with numeric but no comment 1' => [
                '',
                'a',
                'CREATE TABLE "a" ("a" NUMERIC(10, 0) NOT NULL, "b" CLOB NOT NULL --(DC2Type:array)
, "c" CHAR(36) NOT NULL --(DC2Type:guid)
)',
            ],
            'Column with numeric but no comment 2' => [
                '',
                'a',
                'CREATE TABLE "b" ("a" NUMERIC(10, 0) NOT NULL, "b" CLOB NOT NULL --(DC2Type:array)
, "c" CHAR(36) NOT NULL --(DC2Type:guid)
)',
            ],
            'Column with numeric but no comment 3' => [
                '(DC2Type:guid)',
                'c',
                'CREATE TABLE "b" ("a" NUMERIC(10, 0) NOT NULL, "b" CLOB NOT NULL --(DC2Type:array)
, "c" CHAR(36) NOT NULL --(DC2Type:guid)
)',
            ],
            'Column with numeric but no comment 4' => [
                '(DC2Type:array)',
                'b',
                'CREATE TABLE "b" ("a" NUMERIC(10, 0) NOT NULL,
                    "b" CLOB NOT NULL, --(DC2Type:array)
                    "c" CHAR(36) NOT NULL --(DC2Type:guid)
                )',
            ],
            'Column "bar", select "bar" with no comment' => [
                '',
                'bar',
                'CREATE TABLE dummy_table (
                    id INTEGER NOT NULL,
                    foo VARCHAR(255) COLLATE "utf-8" NOT NULL,
                    "bar" VARCHAR(255) COLLATE "utf-8" NOT NULL,
                    baz VARCHAR(255) COLLATE "utf-8" NOT NULL,
                    PRIMARY KEY(id)
                )',
            ],
            'Column "bar", select "bar" with type comment' => [
                '(DC2Type:x)',
                'bar',
                'CREATE TABLE dummy_table (
                    id INTEGER NOT NULL,
                    foo VARCHAR(255) COLLATE "utf-8" NOT NULL,
                    "bar" VARCHAR(255) COLLATE "utf-8" NOT NULL, --(DC2Type:x)
                    baz VARCHAR(255) COLLATE "utf-8" NOT NULL, --(DC2Type:y)
                    PRIMARY KEY(id)
                )',
            ],
            'Column "bar", select "baz" with no comment' => [
                '',
                'baz',
                'CREATE TABLE dummy_table (
                    id INTEGER NOT NULL,
                    foo VARCHAR(255) COLLATE "utf-8" NOT NULL,
                    "bar" INTEGER NOT NULL,
                    baz VARCHAR(255) COLLATE "utf-8" NOT NULL,
                    PRIMARY KEY(id)
                )',
            ],
            'Column "bar", select "baz" with type comment' => [
                '(DC2Type:y)',
                'baz',
                'CREATE TABLE dummy_table (
                    id INTEGER NOT NULL,
                    foo VARCHAR(255) COLLATE "utf-8" NOT NULL,
                    "bar" INTEGER NOT NULL, --(DC2Type:x)
                    baz VARCHAR(255) COLLATE "utf-8" NOT NULL, --(DC2Type:y)
                    PRIMARY KEY(id)
                )',
            ],

            'Column "bar#", select "bar#" with no comment' => [
                '',
                'bar#',
                'CREATE TABLE dummy_table (
                    id INTEGER NOT NULL,
                    foo VARCHAR(255) COLLATE "utf-8" NOT NULL,
                    "bar#" VARCHAR(255) COLLATE "utf-8" NOT NULL,
                    baz VARCHAR(255) COLLATE "utf-8" NOT NULL,
                    PRIMARY KEY(id)
                )',
            ],
            'Column "bar#", select "bar#" with type comment' => [
                '(DC2Type:x)',
                'bar#',
                'CREATE TABLE dummy_table (
                    id INTEGER NOT NULL,
                    foo VARCHAR(255) COLLATE "utf-8" NOT NULL,
                    "bar#" VARCHAR(255) COLLATE "utf-8" NOT NULL, --(DC2Type:x)
                    baz VARCHAR(255) COLLATE "utf-8" NOT NULL, --(DC2Type:y)
                    PRIMARY KEY(id)
                )',
            ],
            'Column "bar#", select "baz" with no comment' => [
                '',
                'baz',
                'CREATE TABLE dummy_table (
                    id INTEGER NOT NULL,
                    foo VARCHAR(255) COLLATE "utf-8" NOT NULL,
                    "bar#" INTEGER NOT NULL,
                    baz VARCHAR(255) COLLATE "utf-8" NOT NULL,
                    PRIMARY KEY(id)
                )',
            ],
            'Column "bar#", select "baz" with type comment' => [
                '(DC2Type:y)',
                'baz',
                'CREATE TABLE dummy_table (
                    id INTEGER NOT NULL,
                    foo VARCHAR(255) COLLATE "utf-8" NOT NULL,
                    "bar#" INTEGER NOT NULL, --(DC2Type:x)
                    baz VARCHAR(255) COLLATE "utf-8" NOT NULL, --(DC2Type:y)
                    PRIMARY KEY(id)
                )',
            ],

            'Column "bar/", select "bar/" with no comment' => [
                '',
                'bar/',
                'CREATE TABLE dummy_table (
                    id INTEGER NOT NULL,
                    foo VARCHAR(255) COLLATE "utf-8" NOT NULL,
                    "bar/" VARCHAR(255) COLLATE "utf-8" NOT NULL,
                    baz VARCHAR(255) COLLATE "utf-8" NOT NULL,
                    PRIMARY KEY(id)
                    )',
            ],
            'Column "bar/", select "bar/" with type comment' => [
                '(DC2Type:x)',
                'bar/',
                'CREATE TABLE dummy_table (
                    id INTEGER NOT NULL,
                    foo VARCHAR(255) COLLATE "utf-8" NOT NULL,
                    "bar/" VARCHAR(255) COLLATE "utf-8" NOT NULL, --(DC2Type:x)
                    baz VARCHAR(255) COLLATE "utf-8" NOT NULL, --(DC2Type:y)
                    PRIMARY KEY(id)
                )',
            ],
            'Column "bar/", select "baz" with no comment' => [
                '',
                'baz',
                'CREATE TABLE dummy_table (
                    id INTEGER NOT NULL,
                    foo VARCHAR(255) COLLATE "utf-8" NOT NULL,
                    "bar/" INTEGER NOT NULL,
                    baz VARCHAR(255) COLLATE "utf-8" NOT NULL,
                    PRIMARY KEY(id)
                )',
            ],
            'Column "bar/", select "baz" with type comment' => [
                '(DC2Type:y)',
                'baz',
                'CREATE TABLE dummy_table (
                    id INTEGER NOT NULL,
                    foo VARCHAR(255) COLLATE "utf-8" NOT NULL,
                    "bar/" INTEGER COLLATE "utf-8" NOT NULL, --(DC2Type:x)
                    baz VARCHAR(255) COLLATE "utf-8" NOT NULL, --(DC2Type:y)
                    PRIMARY KEY(id)
                )',
            ],
        ];
    }
}<|MERGE_RESOLUTION|>--- conflicted
+++ resolved
@@ -57,11 +57,7 @@
      * @dataProvider getDataColumnComment
      * @group 2865
      */
-<<<<<<< HEAD
-    public function testParseColumnCommentFromSQL(string $comment, string $column, string $sql) : void
-=======
-    public function testParseColumnCommentFromSQL(?string $comment, string $column, string $sql): void
->>>>>>> 66b1f3d2
+    public function testParseColumnCommentFromSQL(string $comment, string $column, string $sql): void
     {
         $conn = $this->createMock(Connection::class);
         $conn->method('getDatabasePlatform')->willReturn(new SqlitePlatform());
