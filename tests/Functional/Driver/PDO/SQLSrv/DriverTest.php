--- conflicted
+++ resolved
@@ -44,17 +44,13 @@
      */
     private function getConnection(array $driverOptions): Connection
     {
-<<<<<<< HEAD
-        return (new Driver())->connect(
-=======
         $params = TestUtil::getConnectionParams();
 
         if (isset($params['driverOptions'])) {
             $driverOptions = array_merge($params['driverOptions'], $driverOptions);
         }
 
-        return $this->connection->getDriver()->connect(
->>>>>>> 66c17e24
+        return (new Driver())->connect(
             array_merge(
                 $params,
                 ['driverOptions' => $driverOptions]
