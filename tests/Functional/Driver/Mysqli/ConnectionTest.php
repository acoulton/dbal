<?php

declare(strict_types=1);

namespace Doctrine\DBAL\Tests\Functional\Driver\Mysqli;

use Doctrine\DBAL\Driver\Mysqli\Driver;
use Doctrine\DBAL\Driver\Mysqli\MysqliConnection;
use Doctrine\DBAL\Driver\Mysqli\MysqliException;
use Doctrine\DBAL\Tests\FunctionalTestCase;

use function extension_loaded;

use const MYSQLI_OPT_CONNECT_TIMEOUT;

class ConnectionTest extends FunctionalTestCase
{
    protected function setUp(): void
    {
        if (! extension_loaded('mysqli')) {
            self::markTestSkipped('mysqli is not installed.');
        }

        parent::setUp();

        if ($this->connection->getDriver() instanceof Driver) {
            return;
        }

        self::markTestSkipped('MySQLi only test.');
    }

    protected function tearDown(): void
    {
        parent::tearDown();
    }

    public function testSupportedDriverOptions(): void
    {
        $this->expectNotToPerformAssertions();
        $this->getConnection([MYSQLI_OPT_CONNECT_TIMEOUT => 1]);
    }

    public function testUnsupportedDriverOption(): void
    {
        $this->expectException(MysqliException::class);

        $this->getConnection(['hello' => 'world']); // use local infile
    }

<<<<<<< HEAD
=======
    public function testPing(): void
    {
        $conn = $this->getConnection([]);
        self::assertTrue($conn->ping());
    }

>>>>>>> 66b1f3d2
    /**
     * @param mixed[] $driverOptions
     */
    private function getConnection(array $driverOptions): MysqliConnection
    {
        return new MysqliConnection(
            [
                'host' => $GLOBALS['db_host'],
                'dbname' => $GLOBALS['db_name'],
                'port' => (int) $GLOBALS['db_port'],
            ],
            $GLOBALS['db_username'],
            $GLOBALS['db_password'],
            $driverOptions
        );
    }
}<|MERGE_RESOLUTION|>--- conflicted
+++ resolved
@@ -48,15 +48,6 @@
         $this->getConnection(['hello' => 'world']); // use local infile
     }
 
-<<<<<<< HEAD
-=======
-    public function testPing(): void
-    {
-        $conn = $this->getConnection([]);
-        self::assertTrue($conn->ping());
-    }
-
->>>>>>> 66b1f3d2
     /**
      * @param mixed[] $driverOptions
      */
