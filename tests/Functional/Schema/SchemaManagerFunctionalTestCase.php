--- conflicted
+++ resolved
@@ -40,7 +40,6 @@
 use function current;
 use function get_class;
 use function in_array;
-use function is_string;
 use function sprintf;
 use function strcasecmp;
 use function strtolower;
@@ -50,19 +49,7 @@
     /** @var AbstractSchemaManager */
     protected $schemaManager;
 
-<<<<<<< HEAD
-    protected function getPlatformName(): string
-    {
-        $class     = static::class;
-        $e         = explode('\\', $class);
-        $testClass = end($e);
-        assert(is_string($testClass));
-
-        return strtolower(str_replace('SchemaManagerTest', '', $testClass));
-    }
-=======
     abstract protected function supportsPlatform(AbstractPlatform $platform): bool;
->>>>>>> 8374e408
 
     protected function setUp(): void
     {
