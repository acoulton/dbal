<?php

declare(strict_types=1);

namespace Doctrine\DBAL\Tests\Query;

use Doctrine\DBAL\Connection;
use Doctrine\DBAL\ParameterType;
use Doctrine\DBAL\Query\Expression\ExpressionBuilder;
use Doctrine\DBAL\Query\QueryBuilder;
use Doctrine\DBAL\Query\QueryException;
use PHPUnit\Framework\TestCase;

/**
 * @group DBAL-12
 */
class QueryBuilderTest extends TestCase
{
    /** @var Connection */
    protected $conn;

    protected function setUp(): void
    {
        $this->conn = $this->createMock(Connection::class);

        $expressionBuilder = new ExpressionBuilder($this->conn);

        $this->conn->expects(self::any())
                   ->method('getExpressionBuilder')
                   ->will(self::returnValue($expressionBuilder));
    }

    /**
     * @group DBAL-2291
     */
    public function testSimpleSelectWithoutFrom(): void
    {
        $qb = new QueryBuilder($this->conn);

        $qb->select('some_function()');

        self::assertEquals('SELECT some_function()', (string) $qb);
    }

    public function testSimpleSelect(): void
    {
        $qb = new QueryBuilder($this->conn);

        $qb->select('u.id')
           ->from('users', 'u');

        self::assertEquals('SELECT u.id FROM users u', (string) $qb);
    }

    public function testSimpleSelectWithDistinct(): void
    {
        $qb = new QueryBuilder($this->conn);

        $qb->select('u.id')
           ->distinct()
           ->from('users', 'u');

        self::assertEquals('SELECT DISTINCT u.id FROM users u', (string) $qb);
    }

    public function testSelectWithSimpleWhere(): void
    {
        $qb   = new QueryBuilder($this->conn);
        $expr = $qb->expr();

        $qb->select('u.id')
           ->from('users', 'u')
           ->where($expr->and($expr->eq('u.nickname', '?')));

        self::assertEquals('SELECT u.id FROM users u WHERE u.nickname = ?', (string) $qb);
    }

    public function testSelectWithLeftJoin(): void
    {
        $qb   = new QueryBuilder($this->conn);
        $expr = $qb->expr();

        $qb->select('u.*', 'p.*')
           ->from('users', 'u')
           ->leftJoin('u', 'phones', 'p', $expr->eq('p.user_id', 'u.id'));

        self::assertEquals('SELECT u.*, p.* FROM users u LEFT JOIN phones p ON p.user_id = u.id', (string) $qb);
    }

    public function testSelectWithJoin(): void
    {
        $qb   = new QueryBuilder($this->conn);
        $expr = $qb->expr();

        $qb->select('u.*', 'p.*')
           ->from('users', 'u')
           ->join('u', 'phones', 'p', $expr->eq('p.user_id', 'u.id'));

        self::assertEquals('SELECT u.*, p.* FROM users u INNER JOIN phones p ON p.user_id = u.id', (string) $qb);
    }

    public function testSelectWithJoinNoCondition(): void
    {
        $qb = new QueryBuilder($this->conn);

        $qb->select('u.*', 'p.*')
            ->from('users', 'u')
            ->join('u', 'phones', 'p');

        self::assertEquals('SELECT u.*, p.* FROM users u INNER JOIN phones p', (string) $qb);
    }

    public function testSelectWithInnerJoin(): void
    {
        $qb   = new QueryBuilder($this->conn);
        $expr = $qb->expr();

        $qb->select('u.*', 'p.*')
           ->from('users', 'u')
           ->innerJoin('u', 'phones', 'p', $expr->eq('p.user_id', 'u.id'));

        self::assertEquals('SELECT u.*, p.* FROM users u INNER JOIN phones p ON p.user_id = u.id', (string) $qb);
    }

    public function testSelectWithRightJoin(): void
    {
        $qb   = new QueryBuilder($this->conn);
        $expr = $qb->expr();

        $qb->select('u.*', 'p.*')
           ->from('users', 'u')
           ->rightJoin('u', 'phones', 'p', $expr->eq('p.user_id', 'u.id'));

        self::assertEquals('SELECT u.*, p.* FROM users u RIGHT JOIN phones p ON p.user_id = u.id', (string) $qb);
    }

    public function testSelectWithAndWhereConditions(): void
    {
        $qb = new QueryBuilder($this->conn);

        $qb->select('u.*', 'p.*')
           ->from('users', 'u')
           ->where('u.username = ?')
           ->andWhere('u.name = ?');

        self::assertEquals('SELECT u.*, p.* FROM users u WHERE (u.username = ?) AND (u.name = ?)', (string) $qb);
    }

    public function testSelectWithOrWhereConditions(): void
    {
        $qb = new QueryBuilder($this->conn);

        $qb->select('u.*', 'p.*')
           ->from('users', 'u')
           ->where('u.username = ?')
           ->orWhere('u.name = ?');

        self::assertEquals('SELECT u.*, p.* FROM users u WHERE (u.username = ?) OR (u.name = ?)', (string) $qb);
    }

    public function testSelectWithOrOrWhereConditions(): void
    {
        $qb = new QueryBuilder($this->conn);

        $qb->select('u.*', 'p.*')
           ->from('users', 'u')
           ->orWhere('u.username = ?')
           ->orWhere('u.name = ?');

        self::assertEquals('SELECT u.*, p.* FROM users u WHERE (u.username = ?) OR (u.name = ?)', (string) $qb);
    }

    public function testSelectWithAndOrWhereConditions(): void
    {
        $qb = new QueryBuilder($this->conn);

        $qb->select('u.*', 'p.*')
           ->from('users', 'u')
           ->where('u.username = ?')
           ->andWhere('u.username = ?')
           ->orWhere('u.name = ?')
           ->andWhere('u.name = ?');

        self::assertEquals('SELECT u.*, p.* FROM users u WHERE (((u.username = ?) AND (u.username = ?)) OR (u.name = ?)) AND (u.name = ?)', (string) $qb);
    }

    public function testSelectGroupBy(): void
    {
        $qb = new QueryBuilder($this->conn);

        $qb->select('u.*', 'p.*')
           ->from('users', 'u')
           ->groupBy('u.id');

        self::assertEquals('SELECT u.*, p.* FROM users u GROUP BY u.id', (string) $qb);
    }

<<<<<<< HEAD
    public function testSelectAddGroupBy() : void
=======
    public function testSelectEmptyGroupBy(): void
    {
        $qb   = new QueryBuilder($this->conn);
        $expr = $qb->expr();

        $qb->select('u.*', 'p.*')
           ->groupBy([])
           ->from('users', 'u');

        self::assertEquals('SELECT u.*, p.* FROM users u', (string) $qb);
    }

    public function testSelectEmptyAddGroupBy(): void
    {
        $qb   = new QueryBuilder($this->conn);
        $expr = $qb->expr();

        $qb->select('u.*', 'p.*')
           ->addGroupBy([])
           ->from('users', 'u');

        self::assertEquals('SELECT u.*, p.* FROM users u', (string) $qb);
    }

    public function testSelectAddGroupBy(): void
>>>>>>> 66b1f3d2
    {
        $qb = new QueryBuilder($this->conn);

        $qb->select('u.*', 'p.*')
           ->from('users', 'u')
           ->groupBy('u.id')
           ->addGroupBy('u.foo');

        self::assertEquals('SELECT u.*, p.* FROM users u GROUP BY u.id, u.foo', (string) $qb);
    }

    public function testSelectAddGroupBys(): void
    {
        $qb = new QueryBuilder($this->conn);

        $qb->select('u.*', 'p.*')
           ->from('users', 'u')
           ->groupBy('u.id')
           ->addGroupBy('u.foo', 'u.bar');

        self::assertEquals('SELECT u.*, p.* FROM users u GROUP BY u.id, u.foo, u.bar', (string) $qb);
    }

    public function testSelectHaving(): void
    {
        $qb = new QueryBuilder($this->conn);

        $qb->select('u.*', 'p.*')
           ->from('users', 'u')
           ->groupBy('u.id')
           ->having('u.name = ?');

        self::assertEquals('SELECT u.*, p.* FROM users u GROUP BY u.id HAVING u.name = ?', (string) $qb);
    }

    public function testSelectAndHaving(): void
    {
        $qb = new QueryBuilder($this->conn);

        $qb->select('u.*', 'p.*')
           ->from('users', 'u')
           ->groupBy('u.id')
           ->andHaving('u.name = ?');

        self::assertEquals('SELECT u.*, p.* FROM users u GROUP BY u.id HAVING u.name = ?', (string) $qb);
    }

    public function testSelectHavingAndHaving(): void
    {
        $qb = new QueryBuilder($this->conn);

        $qb->select('u.*', 'p.*')
           ->from('users', 'u')
           ->groupBy('u.id')
           ->having('u.name = ?')
           ->andHaving('u.username = ?');

        self::assertEquals('SELECT u.*, p.* FROM users u GROUP BY u.id HAVING (u.name = ?) AND (u.username = ?)', (string) $qb);
    }

    public function testSelectHavingOrHaving(): void
    {
        $qb = new QueryBuilder($this->conn);

        $qb->select('u.*', 'p.*')
           ->from('users', 'u')
           ->groupBy('u.id')
           ->having('u.name = ?')
           ->orHaving('u.username = ?');

        self::assertEquals('SELECT u.*, p.* FROM users u GROUP BY u.id HAVING (u.name = ?) OR (u.username = ?)', (string) $qb);
    }

    public function testSelectOrHavingOrHaving(): void
    {
        $qb = new QueryBuilder($this->conn);

        $qb->select('u.*', 'p.*')
           ->from('users', 'u')
           ->groupBy('u.id')
           ->orHaving('u.name = ?')
           ->orHaving('u.username = ?');

        self::assertEquals('SELECT u.*, p.* FROM users u GROUP BY u.id HAVING (u.name = ?) OR (u.username = ?)', (string) $qb);
    }

    public function testSelectHavingAndOrHaving(): void
    {
        $qb = new QueryBuilder($this->conn);

        $qb->select('u.*', 'p.*')
           ->from('users', 'u')
           ->groupBy('u.id')
           ->having('u.name = ?')
           ->orHaving('u.username = ?')
           ->andHaving('u.username = ?');

        self::assertEquals('SELECT u.*, p.* FROM users u GROUP BY u.id HAVING ((u.name = ?) OR (u.username = ?)) AND (u.username = ?)', (string) $qb);
    }

    public function testSelectOrderBy(): void
    {
        $qb = new QueryBuilder($this->conn);

        $qb->select('u.*', 'p.*')
           ->from('users', 'u')
           ->orderBy('u.name');

        self::assertEquals('SELECT u.*, p.* FROM users u ORDER BY u.name', (string) $qb);
    }

    public function testSelectAddOrderBy(): void
    {
        $qb = new QueryBuilder($this->conn);

        $qb->select('u.*', 'p.*')
           ->from('users', 'u')
           ->orderBy('u.name')
           ->addOrderBy('u.username', 'DESC');

        self::assertEquals('SELECT u.*, p.* FROM users u ORDER BY u.name, u.username DESC', (string) $qb);
    }

    public function testSelectAddAddOrderBy(): void
    {
        $qb = new QueryBuilder($this->conn);

        $qb->select('u.*', 'p.*')
           ->from('users', 'u')
           ->addOrderBy('u.name')
           ->addOrderBy('u.username', 'DESC');

        self::assertEquals('SELECT u.*, p.* FROM users u ORDER BY u.name, u.username DESC', (string) $qb);
    }

    public function testEmptySelect(): void
    {
        $qb  = new QueryBuilder($this->conn);
        $qb2 = $qb->select();

        self::assertSame($qb, $qb2);
        self::assertEquals(QueryBuilder::SELECT, $qb->getType());

        $this->expectException(QueryException::class);
        $qb->getSQL();
    }

    public function testSelectAddSelect(): void
    {
        $qb = new QueryBuilder($this->conn);

        $qb->select('u.*')
           ->addSelect('p.*')
           ->from('users', 'u');

        self::assertEquals('SELECT u.*, p.* FROM users u', (string) $qb);
    }

<<<<<<< HEAD
    public function testSelectMultipleFrom() : void
=======
    public function testEmptyAddSelect(): void
    {
        $qb  = new QueryBuilder($this->conn);
        $qb2 = $qb->addSelect();

        self::assertSame($qb, $qb2);
        self::assertEquals(QueryBuilder::SELECT, $qb->getType());
    }

    public function testSelectMultipleFrom(): void
>>>>>>> 66b1f3d2
    {
        $qb = new QueryBuilder($this->conn);

        $qb->select('u.*')
           ->addSelect('p.*')
           ->from('users', 'u')
           ->from('phonenumbers', 'p');

        self::assertEquals('SELECT u.*, p.* FROM users u, phonenumbers p', (string) $qb);
    }

    public function testUpdate(): void
    {
        $qb = new QueryBuilder($this->conn);
<<<<<<< HEAD
=======
        $qb->update('users', 'u')
           ->set('u.foo', '?')
           ->set('u.bar', '?');

        self::assertEquals(QueryBuilder::UPDATE, $qb->getType());
        self::assertEquals('UPDATE users u SET u.foo = ?, u.bar = ?', (string) $qb);
    }

    public function testUpdateWithoutAlias(): void
    {
        $qb = new QueryBuilder($this->conn);
>>>>>>> 66b1f3d2
        $qb->update('users')
           ->set('foo', '?')
           ->set('bar', '?');

        self::assertEquals(QueryBuilder::UPDATE, $qb->getType());
        self::assertEquals('UPDATE users SET foo = ?, bar = ?', (string) $qb);
    }

    public function testUpdateWhere(): void
    {
        $qb = new QueryBuilder($this->conn);
<<<<<<< HEAD
        $qb->update('users')
           ->set('foo', '?')
           ->where('foo = ?');
=======
        $qb->update('users', 'u')
           ->set('u.foo', '?')
           ->where('u.foo = ?');

        self::assertEquals('UPDATE users u SET u.foo = ? WHERE u.foo = ?', (string) $qb);
    }

    public function testEmptyUpdate(): void
    {
        $qb  = new QueryBuilder($this->conn);
        $qb2 = $qb->update();
>>>>>>> 66b1f3d2

        self::assertEquals('UPDATE users SET foo = ? WHERE foo = ?', (string) $qb);
    }

    public function testDelete(): void
    {
        $qb = new QueryBuilder($this->conn);
<<<<<<< HEAD
=======
        $qb->delete('users', 'u');

        self::assertEquals(QueryBuilder::DELETE, $qb->getType());
        self::assertEquals('DELETE FROM users u', (string) $qb);
    }

    public function testDeleteWithoutAlias(): void
    {
        $qb = new QueryBuilder($this->conn);
>>>>>>> 66b1f3d2
        $qb->delete('users');

        self::assertEquals(QueryBuilder::DELETE, $qb->getType());
        self::assertEquals('DELETE FROM users', (string) $qb);
    }

    public function testDeleteWhere(): void
    {
        $qb = new QueryBuilder($this->conn);
        $qb->delete('users')
           ->where('u.foo = ?');

<<<<<<< HEAD
        self::assertEquals('DELETE FROM users WHERE u.foo = ?', (string) $qb);
=======
        self::assertEquals('DELETE FROM users u WHERE u.foo = ?', (string) $qb);
    }

    public function testEmptyDelete(): void
    {
        $qb  = new QueryBuilder($this->conn);
        $qb2 = $qb->delete();

        self::assertEquals(QueryBuilder::DELETE, $qb->getType());
        self::assertSame($qb2, $qb);
>>>>>>> 66b1f3d2
    }

    public function testInsertValues(): void
    {
        $qb = new QueryBuilder($this->conn);
        $qb->insert('users')
            ->values(
                [
                    'foo' => '?',
                    'bar' => '?',
                ]
            );

        self::assertEquals(QueryBuilder::INSERT, $qb->getType());
        self::assertEquals('INSERT INTO users (foo, bar) VALUES(?, ?)', (string) $qb);
    }

    public function testInsertReplaceValues(): void
    {
        $qb = new QueryBuilder($this->conn);
        $qb->insert('users')
            ->values(
                [
                    'foo' => '?',
                    'bar' => '?',
                ]
            )
            ->values(
                [
                    'bar' => '?',
                    'foo' => '?',
                ]
            );

        self::assertEquals(QueryBuilder::INSERT, $qb->getType());
        self::assertEquals('INSERT INTO users (bar, foo) VALUES(?, ?)', (string) $qb);
    }

    public function testInsertSetValue(): void
    {
        $qb = new QueryBuilder($this->conn);
        $qb->insert('users')
            ->setValue('foo', 'bar')
            ->setValue('bar', '?')
            ->setValue('foo', '?');

        self::assertEquals(QueryBuilder::INSERT, $qb->getType());
        self::assertEquals('INSERT INTO users (foo, bar) VALUES(?, ?)', (string) $qb);
    }

    public function testInsertValuesSetValue(): void
    {
        $qb = new QueryBuilder($this->conn);
        $qb->insert('users')
            ->values(
                ['foo' => '?']
            )
            ->setValue('bar', '?');

        self::assertEquals(QueryBuilder::INSERT, $qb->getType());
        self::assertEquals('INSERT INTO users (foo, bar) VALUES(?, ?)', (string) $qb);
    }

<<<<<<< HEAD
    public function testGetConnection() : void
=======
    public function testEmptyInsert(): void
    {
        $qb  = new QueryBuilder($this->conn);
        $qb2 = $qb->insert();

        self::assertEquals(QueryBuilder::INSERT, $qb->getType());
        self::assertSame($qb2, $qb);
    }

    public function testGetConnection(): void
>>>>>>> 66b1f3d2
    {
        $qb = new QueryBuilder($this->conn);
        self::assertSame($this->conn, $qb->getConnection());
    }

    public function testGetState(): void
    {
        $qb = new QueryBuilder($this->conn);

        self::assertEquals(QueryBuilder::STATE_CLEAN, $qb->getState());

        $qb->select('u.*')->from('users', 'u');

        self::assertEquals(QueryBuilder::STATE_DIRTY, $qb->getState());

        $sql1 = $qb->getSQL();

        self::assertEquals(QueryBuilder::STATE_CLEAN, $qb->getState());
        self::assertEquals($sql1, $qb->getSQL());
    }

    /**
     * @dataProvider maxResultsProvider
     */
    public function testSetMaxResults(?int $maxResults): void
    {
        $qb = new QueryBuilder($this->conn);
        $qb->setMaxResults($maxResults);

        self::assertEquals(QueryBuilder::STATE_DIRTY, $qb->getState());
        self::assertEquals($maxResults, $qb->getMaxResults());
    }

    /**
     * @return mixed[][]
     */
    public static function maxResultsProvider(): iterable
    {
        return [
            'non-null' => [10],
            'null' => [null],
        ];
    }

    public function testSetFirstResult(): void
    {
        $qb = new QueryBuilder($this->conn);
        $qb->setFirstResult(10);

        self::assertEquals(QueryBuilder::STATE_DIRTY, $qb->getState());
        self::assertEquals(10, $qb->getFirstResult());
    }

<<<<<<< HEAD
    public function testCreateNamedParameter() : void
=======
    public function testResetQueryPart(): void
    {
        $qb = new QueryBuilder($this->conn);

        $qb->select('u.*')->from('users', 'u')->where('u.name = ?');

        self::assertEquals('SELECT u.* FROM users u WHERE u.name = ?', (string) $qb);
        $qb->resetQueryPart('where');
        self::assertEquals('SELECT u.* FROM users u', (string) $qb);
    }

    public function testResetQueryParts(): void
    {
        $qb = new QueryBuilder($this->conn);

        $qb->select('u.*')->from('users', 'u')->where('u.name = ?')->orderBy('u.name');

        self::assertEquals('SELECT u.* FROM users u WHERE u.name = ? ORDER BY u.name ASC', (string) $qb);
        $qb->resetQueryParts(['where', 'orderBy']);
        self::assertEquals('SELECT u.* FROM users u', (string) $qb);
    }

    public function testCreateNamedParameter(): void
>>>>>>> 66b1f3d2
    {
        $qb = new QueryBuilder($this->conn);

        $qb->select('u.*')->from('users', 'u')->where(
            $qb->expr()->eq('u.name', $qb->createNamedParameter(10, ParameterType::INTEGER))
        );

        self::assertEquals('SELECT u.* FROM users u WHERE u.name = :dcValue1', (string) $qb);
        self::assertEquals(10, $qb->getParameter('dcValue1'));
        self::assertEquals(ParameterType::INTEGER, $qb->getParameterType('dcValue1'));
    }

    public function testCreateNamedParameterCustomPlaceholder(): void
    {
        $qb = new QueryBuilder($this->conn);

        $qb->select('u.*')->from('users', 'u')->where(
            $qb->expr()->eq('u.name', $qb->createNamedParameter(10, ParameterType::INTEGER, ':test'))
        );

        self::assertEquals('SELECT u.* FROM users u WHERE u.name = :test', (string) $qb);
        self::assertEquals(10, $qb->getParameter('test'));
        self::assertEquals(ParameterType::INTEGER, $qb->getParameterType('test'));
    }

    public function testCreatePositionalParameter(): void
    {
        $qb = new QueryBuilder($this->conn);

        $qb->select('u.*')->from('users', 'u')->where(
            $qb->expr()->eq('u.name', $qb->createPositionalParameter(10, ParameterType::INTEGER))
        );

        self::assertEquals('SELECT u.* FROM users u WHERE u.name = ?', (string) $qb);
        self::assertEquals(10, $qb->getParameter(1));
        self::assertEquals(ParameterType::INTEGER, $qb->getParameterType(1));
    }

    /**
     * @group DBAL-172
     */
    public function testReferenceJoinFromJoin(): void
    {
        $qb = new QueryBuilder($this->conn);

        $qb->select('COUNT(DISTINCT news.id)')
            ->from('cb_newspages', 'news')
            ->innerJoin('news', 'nodeversion', 'nv', 'nv.refId = news.id AND nv.refEntityname=\'News\'')
            ->innerJoin('invalid', 'nodetranslation', 'nt', 'nv.nodetranslation = nt.id')
            ->innerJoin('nt', 'node', 'n', 'nt.node = n.id')
            ->where('nt.lang = :lang AND n.deleted != 1');

        $this->expectException(QueryException::class);
        $this->expectExceptionMessage('The given alias "invalid" is not part of any FROM or JOIN clause table. The currently registered aliases are: news, nv.');
        self::assertEquals('', $qb->getSQL());
    }

    /**
     * @group DBAL-172
     */
    public function testSelectFromMasterWithWhereOnJoinedTables(): void
    {
        $qb = new QueryBuilder($this->conn);

        $qb->select('COUNT(DISTINCT news.id)')
            ->from('newspages', 'news')
            ->innerJoin('news', 'nodeversion', 'nv', "nv.refId = news.id AND nv.refEntityname='Entity\\News'")
            ->innerJoin('nv', 'nodetranslation', 'nt', 'nv.nodetranslation = nt.id')
            ->innerJoin('nt', 'node', 'n', 'nt.node = n.id')
            ->where('nt.lang = ?')
            ->andWhere('n.deleted = 0');

        self::assertEquals("SELECT COUNT(DISTINCT news.id) FROM newspages news INNER JOIN nodeversion nv ON nv.refId = news.id AND nv.refEntityname='Entity\\News' INNER JOIN nodetranslation nt ON nv.nodetranslation = nt.id INNER JOIN node n ON nt.node = n.id WHERE (nt.lang = ?) AND (n.deleted = 0)", $qb->getSQL());
    }

    /**
     * @group DBAL-442
     */
    public function testSelectWithMultipleFromAndJoins(): void
    {
        $qb = new QueryBuilder($this->conn);

        $qb->select('DISTINCT u.id')
            ->from('users', 'u')
            ->from('articles', 'a')
            ->innerJoin('u', 'permissions', 'p', 'p.user_id = u.id')
            ->innerJoin('a', 'comments', 'c', 'c.article_id = a.id')
            ->where('u.id = a.user_id')
            ->andWhere('p.read = 1');

        self::assertEquals('SELECT DISTINCT u.id FROM users u INNER JOIN permissions p ON p.user_id = u.id, articles a INNER JOIN comments c ON c.article_id = a.id WHERE (u.id = a.user_id) AND (p.read = 1)', $qb->getSQL());
    }

    /**
     * @group DBAL-774
     */
    public function testSelectWithJoinsWithMultipleOnConditionsParseOrder(): void
    {
        $qb = new QueryBuilder($this->conn);

        $qb->select('a.id')
            ->from('table_a', 'a')
            ->join('a', 'table_b', 'b', 'a.fk_b = b.id')
            ->join('b', 'table_c', 'c', 'c.fk_b = b.id AND b.language = ?')
            ->join('a', 'table_d', 'd', 'a.fk_d = d.id')
            ->join('c', 'table_e', 'e', 'e.fk_c = c.id AND e.fk_d = d.id');

        self::assertEquals(
            'SELECT a.id ' .
            'FROM table_a a ' .
            'INNER JOIN table_b b ON a.fk_b = b.id ' .
            'INNER JOIN table_d d ON a.fk_d = d.id ' .
            'INNER JOIN table_c c ON c.fk_b = b.id AND b.language = ? ' .
            'INNER JOIN table_e e ON e.fk_c = c.id AND e.fk_d = d.id',
            (string) $qb
        );
    }

    /**
     * @group DBAL-774
     */
    public function testSelectWithMultipleFromsAndJoinsWithMultipleOnConditionsParseOrder(): void
    {
        $qb = new QueryBuilder($this->conn);

        $qb->select('a.id')
            ->from('table_a', 'a')
            ->from('table_f', 'f')
            ->join('a', 'table_b', 'b', 'a.fk_b = b.id')
            ->join('b', 'table_c', 'c', 'c.fk_b = b.id AND b.language = ?')
            ->join('a', 'table_d', 'd', 'a.fk_d = d.id')
            ->join('c', 'table_e', 'e', 'e.fk_c = c.id AND e.fk_d = d.id')
            ->join('f', 'table_g', 'g', 'f.fk_g = g.id');

        self::assertEquals(
            'SELECT a.id ' .
            'FROM table_a a ' .
            'INNER JOIN table_b b ON a.fk_b = b.id ' .
            'INNER JOIN table_d d ON a.fk_d = d.id ' .
            'INNER JOIN table_c c ON c.fk_b = b.id AND b.language = ? ' .
            'INNER JOIN table_e e ON e.fk_c = c.id AND e.fk_d = d.id, ' .
            'table_f f ' .
            'INNER JOIN table_g g ON f.fk_g = g.id',
            (string) $qb
        );
    }

    public function testClone(): void
    {
        $qb = new QueryBuilder($this->conn);

        $qb->select('u.id')
            ->from('users', 'u')
            ->where('u.id = :test');

        $qb->setParameter(':test', (object) 1);

        $clone = clone $qb;

        self::assertEquals((string) $qb, (string) $clone);

        $qb->andWhere('u.id = 1');

        self::assertNotSame($qb->getParameters(), $clone->getParameters());
    }

    public function testSimpleSelectWithoutTableAlias(): void
    {
        $qb = new QueryBuilder($this->conn);

        $qb->select('id')
            ->from('users');

        self::assertEquals('SELECT id FROM users', (string) $qb);
    }

<<<<<<< HEAD
    public function testSimpleSelectWithMatchingTableAlias() : void
    {
        $qb = new QueryBuilder($this->conn);

        $qb->select('id')
            ->from('users', 'users');

        self::assertEquals('SELECT id FROM users', (string) $qb);
    }

    public function testSelectWithSimpleWhereWithoutTableAlias() : void
=======
    public function testSelectWithSimpleWhereWithoutTableAlias(): void
>>>>>>> 66b1f3d2
    {
        $qb = new QueryBuilder($this->conn);

        $qb->select('id', 'name')
            ->from('users')
            ->where('awesome=9001');

        self::assertEquals('SELECT id, name FROM users WHERE awesome=9001', (string) $qb);
    }

    public function testComplexSelectWithoutTableAliases(): void
    {
        $qb = new QueryBuilder($this->conn);

        $qb->select('DISTINCT users.id')
            ->from('users')
            ->from('articles')
            ->innerJoin('users', 'permissions', 'p', 'p.user_id = users.id')
            ->innerJoin('articles', 'comments', 'c', 'c.article_id = articles.id')
            ->where('users.id = articles.user_id')
            ->andWhere('p.read = 1');

        self::assertEquals('SELECT DISTINCT users.id FROM users INNER JOIN permissions p ON p.user_id = users.id, articles INNER JOIN comments c ON c.article_id = articles.id WHERE (users.id = articles.user_id) AND (p.read = 1)', $qb->getSQL());
    }

    public function testComplexSelectWithSomeTableAliases(): void
    {
        $qb = new QueryBuilder($this->conn);

        $qb->select('u.id')
            ->from('users', 'u')
            ->from('articles')
            ->innerJoin('u', 'permissions', 'p', 'p.user_id = u.id')
            ->innerJoin('articles', 'comments', 'c', 'c.article_id = articles.id');

        self::assertEquals('SELECT u.id FROM users u INNER JOIN permissions p ON p.user_id = u.id, articles INNER JOIN comments c ON c.article_id = articles.id', $qb->getSQL());
    }

    public function testSelectAllFromTableWithoutTableAlias(): void
    {
        $qb = new QueryBuilder($this->conn);

        $qb->select('users.*')
            ->from('users');

        self::assertEquals('SELECT users.* FROM users', (string) $qb);
    }

    public function testSelectAllWithoutTableAlias(): void
    {
        $qb = new QueryBuilder($this->conn);

        $qb->select('*')
            ->from('users');

        self::assertEquals('SELECT * FROM users', (string) $qb);
    }

    /**
     * @group DBAL-959
     */
    public function testGetParameterType(): void
    {
        $qb = new QueryBuilder($this->conn);

        $qb->select('*')->from('users');

        self::assertNull($qb->getParameterType('name'));

        $qb->where('name = :name');
        $qb->setParameter('name', 'foo');

        self::assertNull($qb->getParameterType('name'));

        $qb->setParameter('name', 'foo', ParameterType::STRING);

        self::assertSame(ParameterType::STRING, $qb->getParameterType('name'));
    }

    /**
     * @group DBAL-959
     */
    public function testGetParameterTypes(): void
    {
        $qb = new QueryBuilder($this->conn);

        $qb->select('*')->from('users');

        self::assertSame([], $qb->getParameterTypes());

        $qb->where('name = :name');
        $qb->setParameter('name', 'foo');

        self::assertSame([], $qb->getParameterTypes());

        $qb->setParameter('name', 'foo', ParameterType::STRING);

        $qb->where('is_active = :isActive');
        $qb->setParameter('isActive', true, ParameterType::BOOLEAN);

        self::assertSame([
            'name'     => ParameterType::STRING,
            'isActive' => ParameterType::BOOLEAN,
        ], $qb->getParameterTypes());
    }

    /**
     * @group DBAL-1137
     */
    public function testJoinWithNonUniqueAliasThrowsException(): void
    {
        $qb = new QueryBuilder($this->conn);

        $qb->select('a.id')
            ->from('table_a', 'a')
            ->join('a', 'table_b', 'a', 'a.fk_b = a.id');

        $this->expectException(QueryException::class);
        $this->expectExceptionMessage('The given alias "a" is not unique in FROM and JOIN clause table. The currently registered aliases are: a.');

        $qb->getSQL();
    }
}<|MERGE_RESOLUTION|>--- conflicted
+++ resolved
@@ -195,35 +195,7 @@
         self::assertEquals('SELECT u.*, p.* FROM users u GROUP BY u.id', (string) $qb);
     }
 
-<<<<<<< HEAD
-    public function testSelectAddGroupBy() : void
-=======
-    public function testSelectEmptyGroupBy(): void
-    {
-        $qb   = new QueryBuilder($this->conn);
-        $expr = $qb->expr();
-
-        $qb->select('u.*', 'p.*')
-           ->groupBy([])
-           ->from('users', 'u');
-
-        self::assertEquals('SELECT u.*, p.* FROM users u', (string) $qb);
-    }
-
-    public function testSelectEmptyAddGroupBy(): void
-    {
-        $qb   = new QueryBuilder($this->conn);
-        $expr = $qb->expr();
-
-        $qb->select('u.*', 'p.*')
-           ->addGroupBy([])
-           ->from('users', 'u');
-
-        self::assertEquals('SELECT u.*, p.* FROM users u', (string) $qb);
-    }
-
     public function testSelectAddGroupBy(): void
->>>>>>> 66b1f3d2
     {
         $qb = new QueryBuilder($this->conn);
 
@@ -382,20 +354,7 @@
         self::assertEquals('SELECT u.*, p.* FROM users u', (string) $qb);
     }
 
-<<<<<<< HEAD
-    public function testSelectMultipleFrom() : void
-=======
-    public function testEmptyAddSelect(): void
-    {
-        $qb  = new QueryBuilder($this->conn);
-        $qb2 = $qb->addSelect();
-
-        self::assertSame($qb, $qb2);
-        self::assertEquals(QueryBuilder::SELECT, $qb->getType());
-    }
-
     public function testSelectMultipleFrom(): void
->>>>>>> 66b1f3d2
     {
         $qb = new QueryBuilder($this->conn);
 
@@ -410,20 +369,6 @@
     public function testUpdate(): void
     {
         $qb = new QueryBuilder($this->conn);
-<<<<<<< HEAD
-=======
-        $qb->update('users', 'u')
-           ->set('u.foo', '?')
-           ->set('u.bar', '?');
-
-        self::assertEquals(QueryBuilder::UPDATE, $qb->getType());
-        self::assertEquals('UPDATE users u SET u.foo = ?, u.bar = ?', (string) $qb);
-    }
-
-    public function testUpdateWithoutAlias(): void
-    {
-        $qb = new QueryBuilder($this->conn);
->>>>>>> 66b1f3d2
         $qb->update('users')
            ->set('foo', '?')
            ->set('bar', '?');
@@ -435,23 +380,9 @@
     public function testUpdateWhere(): void
     {
         $qb = new QueryBuilder($this->conn);
-<<<<<<< HEAD
         $qb->update('users')
            ->set('foo', '?')
            ->where('foo = ?');
-=======
-        $qb->update('users', 'u')
-           ->set('u.foo', '?')
-           ->where('u.foo = ?');
-
-        self::assertEquals('UPDATE users u SET u.foo = ? WHERE u.foo = ?', (string) $qb);
-    }
-
-    public function testEmptyUpdate(): void
-    {
-        $qb  = new QueryBuilder($this->conn);
-        $qb2 = $qb->update();
->>>>>>> 66b1f3d2
 
         self::assertEquals('UPDATE users SET foo = ? WHERE foo = ?', (string) $qb);
     }
@@ -459,18 +390,6 @@
     public function testDelete(): void
     {
         $qb = new QueryBuilder($this->conn);
-<<<<<<< HEAD
-=======
-        $qb->delete('users', 'u');
-
-        self::assertEquals(QueryBuilder::DELETE, $qb->getType());
-        self::assertEquals('DELETE FROM users u', (string) $qb);
-    }
-
-    public function testDeleteWithoutAlias(): void
-    {
-        $qb = new QueryBuilder($this->conn);
->>>>>>> 66b1f3d2
         $qb->delete('users');
 
         self::assertEquals(QueryBuilder::DELETE, $qb->getType());
@@ -483,20 +402,7 @@
         $qb->delete('users')
            ->where('u.foo = ?');
 
-<<<<<<< HEAD
         self::assertEquals('DELETE FROM users WHERE u.foo = ?', (string) $qb);
-=======
-        self::assertEquals('DELETE FROM users u WHERE u.foo = ?', (string) $qb);
-    }
-
-    public function testEmptyDelete(): void
-    {
-        $qb  = new QueryBuilder($this->conn);
-        $qb2 = $qb->delete();
-
-        self::assertEquals(QueryBuilder::DELETE, $qb->getType());
-        self::assertSame($qb2, $qb);
->>>>>>> 66b1f3d2
     }
 
     public function testInsertValues(): void
@@ -560,20 +466,7 @@
         self::assertEquals('INSERT INTO users (foo, bar) VALUES(?, ?)', (string) $qb);
     }
 
-<<<<<<< HEAD
-    public function testGetConnection() : void
-=======
-    public function testEmptyInsert(): void
-    {
-        $qb  = new QueryBuilder($this->conn);
-        $qb2 = $qb->insert();
-
-        self::assertEquals(QueryBuilder::INSERT, $qb->getType());
-        self::assertSame($qb2, $qb);
-    }
-
     public function testGetConnection(): void
->>>>>>> 66b1f3d2
     {
         $qb = new QueryBuilder($this->conn);
         self::assertSame($this->conn, $qb->getConnection());
@@ -627,33 +520,7 @@
         self::assertEquals(10, $qb->getFirstResult());
     }
 
-<<<<<<< HEAD
-    public function testCreateNamedParameter() : void
-=======
-    public function testResetQueryPart(): void
-    {
-        $qb = new QueryBuilder($this->conn);
-
-        $qb->select('u.*')->from('users', 'u')->where('u.name = ?');
-
-        self::assertEquals('SELECT u.* FROM users u WHERE u.name = ?', (string) $qb);
-        $qb->resetQueryPart('where');
-        self::assertEquals('SELECT u.* FROM users u', (string) $qb);
-    }
-
-    public function testResetQueryParts(): void
-    {
-        $qb = new QueryBuilder($this->conn);
-
-        $qb->select('u.*')->from('users', 'u')->where('u.name = ?')->orderBy('u.name');
-
-        self::assertEquals('SELECT u.* FROM users u WHERE u.name = ? ORDER BY u.name ASC', (string) $qb);
-        $qb->resetQueryParts(['where', 'orderBy']);
-        self::assertEquals('SELECT u.* FROM users u', (string) $qb);
-    }
-
     public function testCreateNamedParameter(): void
->>>>>>> 66b1f3d2
     {
         $qb = new QueryBuilder($this->conn);
 
@@ -830,8 +697,7 @@
         self::assertEquals('SELECT id FROM users', (string) $qb);
     }
 
-<<<<<<< HEAD
-    public function testSimpleSelectWithMatchingTableAlias() : void
+    public function testSimpleSelectWithMatchingTableAlias(): void
     {
         $qb = new QueryBuilder($this->conn);
 
@@ -841,10 +707,7 @@
         self::assertEquals('SELECT id FROM users', (string) $qb);
     }
 
-    public function testSelectWithSimpleWhereWithoutTableAlias() : void
-=======
     public function testSelectWithSimpleWhereWithoutTableAlias(): void
->>>>>>> 66b1f3d2
     {
         $qb = new QueryBuilder($this->conn);
 
