--- conflicted
+++ resolved
@@ -251,11 +251,7 @@
         self::assertEquals($sql, $this->getGenerateForeignKeySql());
     }
 
-<<<<<<< HEAD
-    abstract public function getGenerateForeignKeySql(): string;
-=======
-    abstract protected function getGenerateForeignKeySql() : string;
->>>>>>> 3caae110
+    abstract protected function getGenerateForeignKeySql(): string;
 
     public function testGeneratesConstraintCreationSql(): void
     {
