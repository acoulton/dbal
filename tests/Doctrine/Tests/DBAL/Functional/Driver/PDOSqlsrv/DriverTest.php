<?php

namespace Doctrine\Tests\DBAL\Functional\Driver\PDOSqlsrv;

use Doctrine\DBAL\Driver as DriverInterface;
use Doctrine\DBAL\Driver\PDO\Connection;
use Doctrine\DBAL\Driver\PDO\SQLSrv\Driver;
use Doctrine\Tests\DBAL\Functional\Driver\AbstractDriverTest;
use Doctrine\Tests\TestUtil;
use PDO;
<<<<<<< HEAD

use function extension_loaded;
=======
>>>>>>> 61a01133

/**
 * @requires extension pdo_sqlsrv
 */
class DriverTest extends AbstractDriverTest
{
    protected function setUp(): void
    {
        parent::setUp();

        if ($this->connection->getDriver() instanceof Driver) {
            return;
        }

        $this->markTestSkipped('pdo_sqlsrv only test.');
    }

    protected function createDriver(): DriverInterface
    {
        return new Driver();
    }

    protected static function getDatabaseNameForConnectionWithoutDatabaseNameParameter(): ?string
    {
        return 'master';
    }

    /**
     * @param int[]|string[] $driverOptions
     */
<<<<<<< HEAD
    private function getConnection(array $driverOptions): Connection
=======
    private function getConnection(array $driverOptions): PDOConnection
>>>>>>> 61a01133
    {
        $params = TestUtil::getConnectionParams();

        return $this->connection->getDriver()->connect(
            $params,
            $params['user'] ?? '',
            $params['password'] ?? '',
            $driverOptions
        );
    }

    public function testConnectionOptions(): void
    {
        $connection = $this->getConnection(['APP' => 'APP_NAME']);
        $result     = $connection->query('SELECT APP_NAME()')->fetchColumn();

        self::assertSame('APP_NAME', $result);
    }

    public function testDriverOptions(): void
    {
        $connection = $this->getConnection([PDO::ATTR_CASE => PDO::CASE_UPPER]);

        self::assertSame(PDO::CASE_UPPER, $connection->getAttribute(PDO::ATTR_CASE));
    }
}<|MERGE_RESOLUTION|>--- conflicted
+++ resolved
@@ -8,11 +8,6 @@
 use Doctrine\Tests\DBAL\Functional\Driver\AbstractDriverTest;
 use Doctrine\Tests\TestUtil;
 use PDO;
-<<<<<<< HEAD
-
-use function extension_loaded;
-=======
->>>>>>> 61a01133
 
 /**
  * @requires extension pdo_sqlsrv
@@ -43,11 +38,7 @@
     /**
      * @param int[]|string[] $driverOptions
      */
-<<<<<<< HEAD
     private function getConnection(array $driverOptions): Connection
-=======
-    private function getConnection(array $driverOptions): PDOConnection
->>>>>>> 61a01133
     {
         $params = TestUtil::getConnectionParams();
 
