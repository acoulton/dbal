--- conflicted
+++ resolved
@@ -56,15 +56,11 @@
     {
         $params = TestUtil::getConnectionParams();
 
-<<<<<<< HEAD
-        return new Connection(
-=======
         if (isset($params['driverOptions'])) {
             $driverOptions = array_merge($params['driverOptions'], $driverOptions);
         }
 
-        return new MysqliConnection(
->>>>>>> 1f84cc8f
+        return new Connection(
             $params,
             $params['user'] ?? '',
             $params['password'] ?? '',
