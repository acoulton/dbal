<?php

declare(strict_types=1);

namespace Doctrine\DBAL\Tests;

use Doctrine\Common\Cache\Cache;
use Doctrine\Common\EventManager;
use Doctrine\DBAL\Cache\QueryCacheProfile;
use Doctrine\DBAL\Configuration;
use Doctrine\DBAL\Connection;
use Doctrine\DBAL\ConnectionException;
use Doctrine\DBAL\Driver;
use Doctrine\DBAL\Driver\Connection as DriverConnection;
use Doctrine\DBAL\Driver\ServerInfoAwareConnection;
use Doctrine\DBAL\DriverManager;
use Doctrine\DBAL\Events;
use Doctrine\DBAL\Exception;
use Doctrine\DBAL\Exception\InvalidArgumentException;
use Doctrine\DBAL\Logging\DebugStack;
use Doctrine\DBAL\ParameterType;
use Doctrine\DBAL\Platforms\AbstractPlatform;
use Doctrine\DBAL\Result;
use Doctrine\DBAL\VersionAwarePlatformDriver;
use PHPUnit\Framework\MockObject\MockObject;
use PHPUnit\Framework\TestCase;
use stdClass;

/**
 * @requires extension pdo_mysql
 */
class ConnectionTest extends TestCase
{
    /** @var Connection */
    private $connection;

<<<<<<< HEAD
    /** @var array<string, mixed> */
=======
    /** @var array{wrapperClass?: class-string<Connection>} */
>>>>>>> 0f55c0dc
    protected $params = [
        'driver' => 'pdo_mysql',
        'host' => 'localhost',
        'user' => 'root',
        'password' => 'password',
        'port' => 1234,
    ];

    protected function setUp(): void
    {
        $this->connection = DriverManager::getConnection($this->params);
    }

    /**
     * @return Connection&MockObject
     */
    private function getExecuteStatementMockConnection()
    {
        $driverMock = $this->createMock(Driver::class);

        $driverMock->expects(self::any())
            ->method('connect')
            ->will(self::returnValue(
                $this->createMock(DriverConnection::class)
            ));

        $platform = $this->getMockForAbstractClass(AbstractPlatform::class);

        return $this->getMockBuilder(Connection::class)
            ->onlyMethods(['executeStatement'])
            ->setConstructorArgs([['platform' => $platform], $driverMock])
            ->getMock();
    }

    public function testIsConnected(): void
    {
        self::assertFalse($this->connection->isConnected());
    }

    public function testNoTransactionActiveByDefault(): void
    {
        self::assertFalse($this->connection->isTransactionActive());
    }

    public function testCommitWithNoActiveTransactionThrowsException(): void
    {
        $this->expectException(ConnectionException::class);
        $this->connection->commit();
    }

    public function testRollbackWithNoActiveTransactionThrowsException(): void
    {
        $this->expectException(ConnectionException::class);
        $this->connection->rollBack();
    }

    public function testSetRollbackOnlyNoActiveTransactionThrowsException(): void
    {
        $this->expectException(ConnectionException::class);
        $this->connection->setRollbackOnly();
    }

    public function testIsRollbackOnlyNoActiveTransactionThrowsException(): void
    {
        $this->expectException(ConnectionException::class);
        $this->connection->isRollbackOnly();
    }

    public function testGetDriver(): void
    {
        self::assertInstanceOf(Driver\PDO\MySQL\Driver::class, $this->connection->getDriver());
    }

    public function testConnectDispatchEvent(): void
    {
        $listenerMock = $this->createMock(ConnectDispatchEventListener::class);
        $listenerMock->expects(self::once())->method('postConnect');

        $eventManager = new EventManager();
        $eventManager->addEventListener([Events::postConnect], $listenerMock);

        $driverMock = $this->createMock(Driver::class);
        $driverMock->expects(self::once())
                   ->method('connect');

        $conn = new Connection([], $driverMock, new Configuration(), $eventManager);
        $conn->connect();
    }

    public function testEventManagerPassedToPlatform(): void
    {
        $eventManager = new EventManager();

        $platform = $this->createMock(AbstractPlatform::class);
        $platform->expects(self::once())
            ->method('setEventManager')
            ->with($eventManager);

        $driver = $this->createMock(Driver::class);
        $driver->expects(self::any())
            ->method('getDatabasePlatform')
            ->willReturn($platform);

        $connection = new Connection($this->params, $driver, null, $eventManager);
        $connection->getDatabasePlatform();
    }

    /**
     * @requires extension pdo_sqlite
     * @dataProvider getQueryMethods
     */
    public function testDriverExceptionIsWrapped(callable $callback): void
    {
        $this->expectException(Exception::class);
<<<<<<< HEAD
        $this->expectExceptionMessage(<<<EOF
An exception occurred while executing "MUUHAAAAHAAAA":

SQLSTATE[HY000]: General error: 1 near "MUUHAAAAHAAAA"
EOF
=======
        $this->expectExceptionMessage(
            'An exception occurred while executing a query: SQLSTATE[HY000]: General error: 1 near "MUUHAAAAHAAAA"'
>>>>>>> 0f55c0dc
        );

        $connection = DriverManager::getConnection([
            'driver' => 'pdo_sqlite',
            'memory' => true,
        ]);

        $callback($connection, 'MUUHAAAAHAAAA');
    }

    /**
     * @return iterable<string, array<int, callable>>
     */
    public static function getQueryMethods(): iterable
    {
        yield 'executeQuery' => [
            static function (Connection $connection, string $statement): void {
                $connection->executeQuery($statement);
            },
        ];

        yield 'executeStatement' => [
            static function (Connection $connection, string $statement): void {
                $connection->executeStatement($statement);
            },
        ];

        yield 'prepare' => [
            static function (Connection $connection, string $statement): void {
                $connection->prepare($statement);
            },
        ];
    }

    /**
     * Pretty dumb test, however we want to check that the DebugStack correctly implements the interface.
     */
    public function testDebugSQLStack(): void
    {
        $logger = new DebugStack();
        $this->connection->getConfiguration()->setSQLLogger($logger);
        self::assertSame($logger, $this->connection->getConfiguration()->getSQLLogger());
    }

    public function testIsAutoCommit(): void
    {
        self::assertTrue($this->connection->isAutoCommit());
    }

    public function testSetAutoCommit(): void
    {
        $this->connection->setAutoCommit(false);
        self::assertFalse($this->connection->isAutoCommit());
    }

    public function testConnectStartsTransactionInNoAutoCommitMode(): void
    {
        $driverMock = $this->createMock(Driver::class);
        $driverMock->expects(self::any())
            ->method('connect')
            ->will(self::returnValue(
                $this->createMock(DriverConnection::class)
            ));
        $conn = new Connection([], $driverMock);

        $conn->setAutoCommit(false);

        self::assertFalse($conn->isTransactionActive());

        $conn->connect();

        self::assertTrue($conn->isTransactionActive());
    }

    public function testCommitStartsTransactionInNoAutoCommitMode(): void
    {
        $driverMock = $this->createMock(Driver::class);
        $driverMock->expects(self::any())
            ->method('connect')
            ->will(self::returnValue(
                $this->createMock(DriverConnection::class)
            ));
        $conn = new Connection([], $driverMock);

        $conn->setAutoCommit(false);
        $conn->connect();
        $conn->commit();

        self::assertTrue($conn->isTransactionActive());
    }

    /**
     * @return bool[][]
     */
    public function resultProvider(): array
    {
        return [[true], [false]];
    }

    public function testRollBackStartsTransactionInNoAutoCommitMode(): void
    {
        $driverMock = $this->createMock(Driver::class);
        $driverMock->expects(self::any())
            ->method('connect')
            ->will(self::returnValue(
                $this->createMock(DriverConnection::class)
            ));
        $conn = new Connection([], $driverMock);

        $conn->setAutoCommit(false);
        $conn->connect();
        $conn->rollBack();

        self::assertTrue($conn->isTransactionActive());
    }

    public function testSwitchingAutoCommitModeCommitsAllCurrentTransactions(): void
    {
        $driverMock = $this->createMock(Driver::class);
        $driverMock->expects(self::any())
            ->method('connect')
            ->will(self::returnValue(
                $this->createMock(DriverConnection::class)
            ));
        $conn = new Connection([], $driverMock);

        $conn->connect();
        $conn->beginTransaction();
        $conn->beginTransaction();
        $conn->setAutoCommit(false);

        self::assertSame(1, $conn->getTransactionNestingLevel());

        $conn->beginTransaction();
        $conn->beginTransaction();
        $conn->setAutoCommit(true);

        self::assertFalse($conn->isTransactionActive());
    }

    public function testEmptyInsert(): void
    {
        $conn = $this->getExecuteStatementMockConnection();

        $conn->expects(self::once())
            ->method('executeStatement')
            ->with('INSERT INTO footable () VALUES ()');

        $conn->insert('footable', []);
    }

    public function testUpdateWithDifferentColumnsInDataAndIdentifiers(): void
    {
        $conn = $this->getExecuteStatementMockConnection();

        $conn->expects(self::once())
            ->method('executeStatement')
            ->with(
                'UPDATE TestTable SET text = ?, is_edited = ? WHERE id = ? AND name = ?',
                [
                    'some text',
                    true,
                    1,
                    'foo',
                ],
                [
                    'string',
                    'boolean',
                    'integer',
                    'string',
                ]
            );

        $conn->update(
            'TestTable',
            [
                'text' => 'some text',
                'is_edited' => true,
            ],
            [
                'id' => 1,
                'name' => 'foo',
            ],
            [
                'text' => 'string',
                'is_edited' => 'boolean',
                'id' => 'integer',
                'name' => 'string',
            ]
        );
    }

    public function testUpdateWithSameColumnInDataAndIdentifiers(): void
    {
        $conn = $this->getExecuteStatementMockConnection();

        $conn->expects(self::once())
            ->method('executeStatement')
            ->with(
                'UPDATE TestTable SET text = ?, is_edited = ? WHERE id = ? AND is_edited = ?',
                [
                    'some text',
                    true,
                    1,
                    false,
                ],
                [
                    'string',
                    'boolean',
                    'integer',
                    'boolean',
                ]
            );

        $conn->update(
            'TestTable',
            [
                'text' => 'some text',
                'is_edited' => true,
            ],
            [
                'id' => 1,
                'is_edited' => false,
            ],
            [
                'text' => 'string',
                'is_edited' => 'boolean',
                'id' => 'integer',
            ]
        );
    }

    public function testUpdateWithIsNull(): void
    {
        $conn = $this->getExecuteStatementMockConnection();

        $conn->expects(self::once())
            ->method('executeStatement')
            ->with(
                'UPDATE TestTable SET text = ?, is_edited = ? WHERE id IS NULL AND name = ?',
                [
                    'some text',
                    null,
                    'foo',
                ],
                [
                    'string',
                    'boolean',
                    'string',
                ]
            );

        $conn->update(
            'TestTable',
            [
                'text' => 'some text',
                'is_edited' => null,
            ],
            [
                'id' => null,
                'name' => 'foo',
            ],
            [
                'text' => 'string',
                'is_edited' => 'boolean',
                'id' => 'integer',
                'name' => 'string',
            ]
        );
    }

    public function testDeleteWithIsNull(): void
    {
        $conn = $this->getExecuteStatementMockConnection();

        $conn->expects(self::once())
            ->method('executeStatement')
            ->with(
                'DELETE FROM TestTable WHERE id IS NULL AND name = ?',
                ['foo'],
                ['string']
            );

        $conn->delete(
            'TestTable',
            [
                'id' => null,
                'name' => 'foo',
            ],
            [
                'id' => 'integer',
                'name' => 'string',
            ]
        );
    }

    /**
     * @param mixed $expected
     *
     * @dataProvider fetchModeProvider
     */
    public function testFetch(string $method, callable $invoke, $expected): void
    {
        $query  = 'SELECT * FROM foo WHERE bar = ?';
        $params = [666];
        $types  = [ParameterType::INTEGER];

        $result = $this->createMock(Result::class);
        $result->expects(self::once())
            ->method($method)
            ->willReturn($expected);

        $driver = $this->createConfiguredMock(Driver::class, [
            'connect' => $this->createMock(DriverConnection::class),
        ]);

        $conn = $this->getMockBuilder(Connection::class)
            ->onlyMethods(['executeQuery'])
            ->setConstructorArgs([[], $driver])
            ->getMock();

        $conn->expects(self::once())
            ->method('executeQuery')
            ->with($query, $params, $types)
            ->willReturn($result);

        self::assertSame($expected, $invoke($conn, $query, $params, $types));
    }

    /**
     * @return iterable<string,array<int,mixed>>
     */
    public static function fetchModeProvider(): iterable
    {
        yield 'numeric' => [
            'fetchNumeric',
            static function (Connection $connection, string $query, array $params, array $types) {
                return $connection->fetchNumeric($query, $params, $types);
            },
            ['bar'],
        ];

        yield 'associative' => [
            'fetchAssociative',
            static function (Connection $connection, string $query, array $params, array $types) {
                return $connection->fetchAssociative($query, $params, $types);
            },
            ['foo' => 'bar'],
        ];

        yield 'one' => [
            'fetchOne',
            static function (Connection $connection, string $query, array $params, array $types) {
                return $connection->fetchOne($query, $params, $types);
            },
            'bar',
        ];

        yield 'all-numeric' => [
            'fetchAllNumeric',
            static function (Connection $connection, string $query, array $params, array $types): array {
                return $connection->fetchAllNumeric($query, $params, $types);
            },
            [
                ['bar'],
                ['baz'],
            ],
        ];

        yield 'all-associative' => [
            'fetchAllAssociative',
            static function (Connection $connection, string $query, array $params, array $types): array {
                return $connection->fetchAllAssociative($query, $params, $types);
            },
            [
                ['foo' => 'bar'],
                ['foo' => 'baz'],
            ],
        ];

        yield 'first-column' => [
            'fetchFirstColumn',
            static function (Connection $connection, string $query, array $params, array $types): array {
                return $connection->fetchFirstColumn($query, $params, $types);
            },
            [
                'bar',
                'baz',
            ],
        ];
    }

    public function testCallingDeleteWithNoDeletionCriteriaResultsInInvalidArgumentException(): void
    {
        $driver = $this->createMock(Driver::class);
        $conn   = new Connection([], $driver);

        $this->expectException(InvalidArgumentException::class);
        $conn->delete('kittens', []);
    }

    public function testCallConnectOnce(): void
    {
        $driver = $this->createMock(Driver::class);
        $driver->expects(self::once())
            ->method('connect')
            ->willReturn(
                $this->createMock(Driver\Connection::class)
            );

        $platform = $this->createMock(AbstractPlatform::class);

        $conn = new Connection(['platform' => $platform], $driver);
        $conn->connect();
        $conn->connect();
    }

    public function testPlatformDetectionIsTriggerOnlyOnceOnRetrievingPlatform(): void
    {
        $driverMock = $this->createMock(VersionAwarePlatformDriver::class);

        $driverConnectionMock = $this->createMock(ServerInfoAwareConnection::class);

        $platformMock = $this->getMockForAbstractClass(AbstractPlatform::class);

        $connection = new Connection([], $driverMock);

        $driverMock->expects(self::once())
            ->method('connect')
            ->will(self::returnValue($driverConnectionMock));

        $driverConnectionMock->expects(self::once())
            ->method('getServerVersion')
            ->will(self::returnValue('6.6.6'));

        $driverMock->expects(self::once())
            ->method('createDatabasePlatformForVersion')
            ->with('6.6.6')
            ->will(self::returnValue($platformMock));

        self::assertSame($platformMock, $connection->getDatabasePlatform());
    }

    public function testConnectionParamsArePassedToTheQueryCacheProfileInExecuteCacheQuery(): void
    {
        $resultCacheDriverMock = $this->createMock(Cache::class);

        $resultCacheDriverMock
            ->expects(self::atLeastOnce())
            ->method('fetch')
            ->with('cacheKey')
            ->will(self::returnValue(['realKey' => []]));

        $query  = 'SELECT * FROM foo WHERE bar = ?';
        $params = [666];
        $types  = [ParameterType::INTEGER];

        $queryCacheProfileMock = $this->createMock(QueryCacheProfile::class);

        $queryCacheProfileMock
            ->expects(self::any())
            ->method('getResultCacheDriver')
            ->will(self::returnValue($resultCacheDriverMock));

        // This is our main expectation
        $queryCacheProfileMock
            ->expects(self::once())
            ->method('generateCacheKeys')
            ->with($query, $params, $types, $this->params)
            ->will(self::returnValue(['cacheKey', 'realKey']));

        $driver = $this->createMock(Driver::class);

        (new Connection($this->params, $driver))->executeCacheQuery($query, $params, $types, $queryCacheProfileMock);
    }

    public function testShouldNotPassPlatformInParamsToTheQueryCacheProfileInExecuteCacheQuery(): void
    {
        $resultCacheDriverMock = $this->createMock(Cache::class);

        $resultCacheDriverMock
            ->expects(self::atLeastOnce())
            ->method('fetch')
            ->with('cacheKey')
            ->will(self::returnValue(['realKey' => []]));

        $queryCacheProfileMock = $this->createMock(QueryCacheProfile::class);

        $queryCacheProfileMock
            ->expects(self::any())
            ->method('getResultCacheDriver')
            ->will(self::returnValue($resultCacheDriverMock));

        $query = 'SELECT 1';

        $connectionParams = $this->params;

        $queryCacheProfileMock
            ->expects(self::once())
            ->method('generateCacheKeys')
            ->with($query, [], [], $connectionParams)
            ->will(self::returnValue(['cacheKey', 'realKey']));

        $connectionParams['platform'] = $this->createMock(AbstractPlatform::class);

        $driver = $this->createMock(Driver::class);

        (new Connection($connectionParams, $driver))->executeCacheQuery($query, [], [], $queryCacheProfileMock);
    }

    public function testThrowsExceptionWhenInValidPlatformSpecified(): void
    {
        $connectionParams             = $this->params;
        $connectionParams['platform'] = new stdClass();

        $driver = $this->createMock(Driver::class);

        $this->expectException(Exception::class);

        new Connection($connectionParams, $driver);
    }

    public function testRethrowsOriginalExceptionOnDeterminingPlatformWhenConnectingToNonExistentDatabase(): void
    {
        $driverMock = $this->createMock(VersionAwarePlatformDriver::class);

        $connection        = new Connection(['dbname' => 'foo'], $driverMock);
        $originalException = new \Exception('Original exception');
        $fallbackException = new \Exception('Fallback exception');

        $driverMock->method('connect')
            ->will(self::onConsecutiveCalls(
                self::throwException($originalException),
                self::throwException($fallbackException)
            ));

        $this->expectExceptionMessage($originalException->getMessage());

        $connection->getDatabasePlatform();
    }

    public function testExecuteCacheQueryStripsPlatformFromConnectionParamsBeforeGeneratingCacheKeys(): void
    {
        $driver = $this->createMock(Driver::class);

        $platform = $this->createMock(AbstractPlatform::class);

        $queryCacheProfile = $this->createMock(QueryCacheProfile::class);

        $resultCacheDriver = $this->createMock(Cache::class);

        $queryCacheProfile
            ->expects(self::any())
            ->method('getResultCacheDriver')
            ->will(self::returnValue($resultCacheDriver));

        $resultCacheDriver
            ->expects(self::atLeastOnce())
            ->method('fetch')
            ->with('cacheKey')
            ->will(self::returnValue(['realKey' => []]));

        $query = 'SELECT 1';

        $params = [
            'dbname' => 'foo',
            'platform' => $platform,
        ];

        $paramsWithoutPlatform = $params;
        unset($paramsWithoutPlatform['platform']);

        $queryCacheProfile
            ->expects(self::once())
            ->method('generateCacheKeys')
            ->with($query, [], [], $paramsWithoutPlatform)
            ->will(self::returnValue(['cacheKey', 'realKey']));

        $connection = new Connection($params, $driver);

        self::assertSame($params, $connection->getParams());

        $connection->executeCacheQuery($query, [], [], $queryCacheProfile);
    }
}

interface ConnectDispatchEventListener
{
    public function postConnect(): void;
}<|MERGE_RESOLUTION|>--- conflicted
+++ resolved
@@ -34,11 +34,7 @@
     /** @var Connection */
     private $connection;
 
-<<<<<<< HEAD
-    /** @var array<string, mixed> */
-=======
-    /** @var array{wrapperClass?: class-string<Connection>} */
->>>>>>> 0f55c0dc
+    /** @var array<string,mixed> */
     protected $params = [
         'driver' => 'pdo_mysql',
         'host' => 'localhost',
@@ -153,16 +149,8 @@
     public function testDriverExceptionIsWrapped(callable $callback): void
     {
         $this->expectException(Exception::class);
-<<<<<<< HEAD
-        $this->expectExceptionMessage(<<<EOF
-An exception occurred while executing "MUUHAAAAHAAAA":
-
-SQLSTATE[HY000]: General error: 1 near "MUUHAAAAHAAAA"
-EOF
-=======
         $this->expectExceptionMessage(
             'An exception occurred while executing a query: SQLSTATE[HY000]: General error: 1 near "MUUHAAAAHAAAA"'
->>>>>>> 0f55c0dc
         );
 
         $connection = DriverManager::getConnection([
