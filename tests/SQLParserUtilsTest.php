--- conflicted
+++ resolved
@@ -20,11 +20,7 @@
     /**
      * @return mixed[][]
      */
-<<<<<<< HEAD
-    public static function dataGetPlaceholderPositionalPositions() : iterable
-=======
-    public static function dataGetPlaceholderPositions(): iterable
->>>>>>> 66b1f3d2
+    public static function dataGetPlaceholderPositionalPositions(): iterable
     {
         return [
             // none
@@ -60,7 +56,7 @@
     /**
      * @return iterable<int, array<int, mixed>>
      */
-    public function dataGetPlaceholderNamedPositions() : iterable
+    public function dataGetPlaceholderNamedPositions(): iterable
     {
         return [
             // none
@@ -115,11 +111,7 @@
      *
      * @dataProvider dataGetPlaceholderPositionalPositions
      */
-<<<<<<< HEAD
-    public function testGetPositionalPlaceholderPositions(string $query, array $expectedParamPos) : void
-=======
-    public function testGetPlaceholderPositions(string $query, bool $isPositional, array $expectedParamPos): void
->>>>>>> 66b1f3d2
+    public function testGetPositionalPlaceholderPositions(string $query, array $expectedParamPos): void
     {
         $reflection = new ReflectionMethod(SQLParserUtils::class, 'getPositionalPlaceholderPositions');
         $reflection->setAccessible(true);
@@ -132,7 +124,7 @@
      *
      * @dataProvider dataGetPlaceholderNamedPositions
      */
-    public function testGetNamedPlaceholderPositions(string $query, array $expectedParamPos) : void
+    public function testGetNamedPlaceholderPositions(string $query, array $expectedParamPos): void
     {
         $reflection = new ReflectionMethod(SQLParserUtils::class, 'getNamedPlaceholderPositions');
         $reflection->setAccessible(true);
